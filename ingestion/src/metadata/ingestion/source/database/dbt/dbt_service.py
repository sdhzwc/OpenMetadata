#  Copyright 2021 Collate
#  Licensed under the Apache License, Version 2.0 (the "License");
#  you may not use this file except in compliance with the License.
#  You may obtain a copy of the License at
#  http://www.apache.org/licenses/LICENSE-2.0
#  Unless required by applicable law or agreed to in writing, software
#  distributed under the License is distributed on an "AS IS" BASIS,
#  WITHOUT WARRANTIES OR CONDITIONS OF ANY KIND, either express or implied.
#  See the License for the specific language governing permissions and
#  limitations under the License.
"""
DBT service Topology.
"""

from abc import ABC, abstractmethod
from typing import Iterable

from dbt_artifacts_parser.parser import parse_catalog, parse_manifest, parse_run_results
from pydantic import Field
from typing_extensions import Annotated

from metadata.generated.schema.api.lineage.addLineage import AddLineageRequest
from metadata.generated.schema.api.tests.createTestCase import CreateTestCaseRequest
from metadata.generated.schema.api.tests.createTestDefinition import (
    CreateTestDefinitionRequest,
)
from metadata.generated.schema.metadataIngestion.dbtPipeline import DbtPipeline
from metadata.generated.schema.tests.basic import TestCaseResult
from metadata.ingestion.api.models import Either
from metadata.ingestion.api.steps import Source
from metadata.ingestion.api.topology_runner import TopologyRunnerMixin
from metadata.ingestion.models.ometa_classification import OMetaTagAndClassification
from metadata.ingestion.models.topology import (
    NodeStage,
    ServiceTopology,
    TopologyContextManager,
    TopologyNode,
)
from metadata.ingestion.source.database.database_service import DataModelLink
from metadata.ingestion.source.database.dbt.dbt_config import get_dbt_details
from metadata.ingestion.source.database.dbt.models import (
    DbtFiles,
    DbtFilteredModel,
    DbtObjects,
)
from metadata.utils import fqn
from metadata.utils.filters import filter_by_database, filter_by_schema, filter_by_table
from metadata.utils.logger import ingestion_logger

logger = ingestion_logger()


class DbtServiceTopology(ServiceTopology):
    """
    Defines the hierarchy in dbt Services.
    dbt files -> dbt tags -> data models -> descriptions -> lineage -> tests.
    """

    root: Annotated[
        TopologyNode, Field(description="Root node for the topology")
    ] = TopologyNode(
        producer="get_dbt_files",
        stages=[
            NodeStage(
                type_=DbtFiles,
                processor="validate_dbt_files",
                nullable=True,
            )
        ],
        children=[
            "process_dbt_data_model",
            "process_dbt_entities",
            "process_dbt_tests",
        ],
    )
    process_dbt_data_model: Annotated[
        TopologyNode, Field(description="Process dbt data models")
    ] = TopologyNode(
        producer="get_dbt_objects",
        stages=[
            NodeStage(
                type_=OMetaTagAndClassification,
                context="tags",
                processor="yield_dbt_tags",
                nullable=True,
                store_all_in_context=True,
            ),
            NodeStage(
                type_=DataModelLink,
                processor="yield_data_models",
                nullable=True,
                consumer=["validate_dbt_files"],
            ),
        ],
    )
    process_dbt_entities: Annotated[
        TopologyNode, Field(description="Process dbt entities")
    ] = TopologyNode(
        producer="get_data_model",
        stages=[
            NodeStage(
                type_=AddLineageRequest,
                processor="create_dbt_lineage",
                consumer=["yield_data_models"],
            ),
            NodeStage(
                type_=AddLineageRequest,
                processor="create_dbt_query_lineage",
            ),
            NodeStage(
                type_=DataModelLink,
                processor="process_dbt_descriptions",
                nullable=True,
            ),
        ],
    )
    process_dbt_tests: Annotated[
        TopologyNode, Field(description="Process dbt tests")
    ] = TopologyNode(
        producer="get_dbt_tests",
        stages=[
            NodeStage(
                type_=CreateTestDefinitionRequest,
                processor="create_dbt_tests_definition",
                consumer=["yield_data_models"],
            ),
            NodeStage(
                type_=CreateTestCaseRequest,
                processor="create_dbt_test_case",
            ),
            NodeStage(
                type_=TestCaseResult,
                processor="add_dbt_test_result",
                nullable=True,
            ),
        ],
    )


class DbtServiceSource(TopologyRunnerMixin, Source, ABC):
    """
    Class for defining the topology of the DBT source
    """

    topology = DbtServiceTopology()
    context = TopologyContextManager(topology)
    source_config: DbtPipeline

    @property
    def name(self) -> str:
        return "dbt"

    def remove_manifest_non_required_keys(self, manifest_dict: dict):
        """
        Method to remove the non required keys from manifest file
        """
        # To ensure smooth ingestion of data,
        # we are selectively processing the metadata, nodes, and sources from the manifest file
        # while trimming out any other irrelevant data that might be present.
        # This step is necessary as the manifest file may not always adhere to the schema definition
        # and the presence of other nodes can hinder the ingestion process from progressing any further.
        # Therefore, we are only retaining the essential data for further processing.
        required_manifest_keys = {"nodes", "sources", "metadata"}
        manifest_dict.update(
            {
                key: {}
                for key in manifest_dict
                if key.lower() not in required_manifest_keys
            }
        )

        required_nodes_keys = {
            "schema_",
            "schema",
            "name",
            "resource_type",
            "path",
            "unique_id",
            "fqn",
            "alias",
            "checksum",
            "config",
            "column_name",
            "test_metadata",
            "original_file_path",
            "root_path",
            "database",
            "tags",
            "description",
            "columns",
            "meta",
<<<<<<< HEAD
            "package_name",
        }

        for node, value in manifest_dict.get(
            "nodes"
        ).items():  # pylint: disable=unused_variable
=======
            "owner",
            "created_at",
            "group",
            "sources",
            "compiled",
            "docs",
            "version",
            "latest_version",
            "package_name",
            "depends_on",
            "compiled_code",
            "compiled_sql",
            "raw_code",
            "raw_sql",
        }

        for node, value in manifest_dict.get(  # pylint: disable=unused-variable
            "nodes"
        ).items():
>>>>>>> 482e35f0
            keys_to_delete = [
                key for key in value if key.lower() not in required_nodes_keys
            ]
            for key in keys_to_delete:
                del value[key]

    def get_dbt_files(self) -> Iterable[DbtFiles]:
        dbt_files = get_dbt_details(self.source_config.dbtConfigSource)
        for dbt_file in dbt_files:
            self.context.get().dbt_file = dbt_file
            yield dbt_file

    def get_dbt_objects(self) -> Iterable[DbtObjects]:
        self.remove_manifest_non_required_keys(
            manifest_dict=self.context.get().dbt_file.dbt_manifest
        )
        dbt_objects = DbtObjects(
            dbt_catalog=parse_catalog(self.context.get().dbt_file.dbt_catalog)
            if self.context.get().dbt_file.dbt_catalog
            else None,
            dbt_manifest=parse_manifest(self.context.get().dbt_file.dbt_manifest),
            dbt_run_results=[
                parse_run_results(run_result_file)
                for run_result_file in self.context.get().dbt_file.dbt_run_results
            ]
            if self.context.get().dbt_file.dbt_run_results
            else None,
        )
        yield dbt_objects

    @abstractmethod
    def validate_dbt_files(self, dbt_files: DbtFiles):
        """
        Method to validate DBT files
        """

    @abstractmethod
    def yield_dbt_tags(
        self, dbt_objects: DbtObjects
    ) -> Iterable[Either[OMetaTagAndClassification]]:
        """
        Create and yield tags from DBT
        """

    @abstractmethod
    def yield_data_models(self, dbt_objects: DbtObjects) -> DataModelLink:
        """
        Yield the data models
        """

    def get_data_model(self) -> Iterable[DataModelLink]:
        """
        Prepare the data models
        """
        yield from self.context.get().data_model_links

    @abstractmethod
    def create_dbt_lineage(self, data_model_link: DataModelLink) -> AddLineageRequest:
        """
        Method to process DBT lineage from upstream nodes
        """

    @abstractmethod
    def create_dbt_query_lineage(
        self, data_model_link: DataModelLink
    ) -> AddLineageRequest:
        """
        Method to process DBT lineage from queries
        """

    @abstractmethod
    def process_dbt_descriptions(self, data_model_link: DataModelLink):
        """
        Method to process DBT descriptions using patch APIs
        """

    def get_dbt_tests(self) -> dict:
        """
        Prepare the DBT tests
        """
        for _, dbt_test in self.context.get().dbt_tests.items():
            yield dbt_test

    @abstractmethod
    def create_dbt_tests_definition(
        self, dbt_test: dict
    ) -> CreateTestDefinitionRequest:
        """
        Method to add DBT test definitions
        """

    @abstractmethod
    def create_dbt_test_case(self, dbt_test: dict) -> CreateTestCaseRequest:
        """
        After test suite and test definitions have been processed, add the tests cases info
        """

    @abstractmethod
    def add_dbt_test_result(self, dbt_test: dict):
        """
        After test cases has been processed, add the tests results info
        """

    def is_filtered(
        self, database_name: str, schema_name: str, table_name: str
    ) -> DbtFilteredModel:
        """
        Function used to identify the filtered models
        """
        # pylint: disable=protected-access
        model_fqn = fqn._build(str(database_name), str(schema_name), str(table_name))
        is_filtered = False
        reason = None
        message = None

        if filter_by_table(self.source_config.tableFilterPattern, table_name):
            reason = "table"
            is_filtered = True
        if filter_by_schema(self.source_config.schemaFilterPattern, schema_name):
            reason = "schema"
            is_filtered = True
        if filter_by_database(self.source_config.databaseFilterPattern, database_name):
            reason = "database"
            is_filtered = True
        if is_filtered:
            message = f"Model Filtered due to {reason} filter pattern"
        return DbtFilteredModel(
            is_filtered=is_filtered, message=message, model_fqn=model_fqn
        )<|MERGE_RESOLUTION|>--- conflicted
+++ resolved
@@ -189,14 +189,6 @@
             "description",
             "columns",
             "meta",
-<<<<<<< HEAD
-            "package_name",
-        }
-
-        for node, value in manifest_dict.get(
-            "nodes"
-        ).items():  # pylint: disable=unused_variable
-=======
             "owner",
             "created_at",
             "group",
@@ -216,7 +208,6 @@
         for node, value in manifest_dict.get(  # pylint: disable=unused-variable
             "nodes"
         ).items():
->>>>>>> 482e35f0
             keys_to_delete = [
                 key for key in value if key.lower() not in required_nodes_keys
             ]
