/*
 *  Copyright 2024 Collate.
 *  Licensed under the Apache License, Version 2.0 (the "License");
 *  you may not use this file except in compliance with the License.
 *  You may obtain a copy of the License at
 *  http://www.apache.org/licenses/LICENSE-2.0
 *  Unless required by applicable law or agreed to in writing, software
 *  distributed under the License is distributed on an "AS IS" BASIS,
 *  WITHOUT WARRANTIES OR CONDITIONS OF ANY KIND, either express or implied.
 *  See the License for the specific language governing permissions and
 *  limitations under the License.
 */

import { uuid } from './constants';

export const GLOSSARY_OWNER_LINK_TEST_ID = 'glossary-right-panel-owner-link';

export const GLOSSARY_DETAILS1 = {
  name: `Cypress%QFTEST ${uuid()}`,
  displayName: `Cypress % QFTEST ${uuid()}`,
  description: 'Test Glossary',
  reviewers: [],
  tags: [],
  mutuallyExclusive: false,
};

export const GLOSSARY_TERM_DETAILS1 = {
  name: `CypressQFTEST_TERM-${uuid()}`,
  displayName: 'Cypress QFTEST_TERM',
  description: 'Quick filter test.',
  reviewers: [],
  relatedTerms: [],
  synonyms: [],
  mutuallyExclusive: false,
  tags: [],
  style: {},
  glossary: GLOSSARY_DETAILS1.name,
<<<<<<< HEAD
=======
};

const COMMON_ASSETS = [
  {
    name: 'dim_customer',
    fullyQualifiedName: 'sample_data.ecommerce_db.shopify.dim_customer',
  },
  {
    name: 'raw_order',
    fullyQualifiedName: 'sample_data.ecommerce_db.shopify.raw_order',
  },
  {
    name: 'presto_etl',
    fullyQualifiedName: 'sample_airflow.presto_etl',
  },
];

const cypressGlossaryName = `Cypress Glossary ${uuid()}`;

// Glossary with Multiple Users as Reviewers
export const GLOSSARY_1 = {
  name: cypressGlossaryName,
  description: 'This is the Cypress Glossary',
  reviewers: [
    { name: 'Aaron Johnson', type: 'user' },
    { name: 'Aaron Singh', type: 'user' },
  ],
  tag: 'PersonalData.Personal',
  isMutually: true,
  owner: 'admin',
  updatedOwner: 'Aaron Warren',
  terms: [
    {
      name: 'CypressPurchase',
      description: 'This is the Cypress Purchase',
      synonyms: 'buy,collect,acquire',
      fullyQualifiedName: `${cypressGlossaryName}.CypressPurchase`,
      owner: 'Aaron Johnson',
      reviewers: [],
    },
    {
      name: 'CypressSales',
      description: 'This is the Cypress Sales',
      synonyms: 'give,disposal,deal',
      fullyQualifiedName: `${cypressGlossaryName}.CypressSales`,
      owner: 'Aaron Johnson',
      reviewers: [],
    },
    {
      name: 'Cypress Space',
      description: 'This is the Cypress with space',
      synonyms: 'tea,coffee,water',
      fullyQualifiedName: `${cypressGlossaryName}.Cypress Space`,
      assets: COMMON_ASSETS,
      owner: 'admin',
      reviewers: [],
    },
  ],
};

const cypressProductGlossaryName = `Cypress Product%Glossary ${uuid()}`;

// Glossary with Team as Reviewers
export const GLOSSARY_2 = {
  name: cypressProductGlossaryName,
  description: 'This is the Product glossary with percentage',
  reviewers: [{ name: 'Applications', type: 'team' }],
  owner: 'admin',
  terms: [
    {
      name: 'Features%Term',
      description: 'This is the Features',
      synonyms: 'data,collect,time',
      fullyQualifiedName: `${cypressProductGlossaryName}.Features%Term`,
      color: '#FF5733',
      icon: 'data:image/png;base64,iVBORw0KGgoAAAANSUhEUgAAAF8AAACFCAMAAAAKN9SOAAAAA1BMVEXmGSCqexgYAAAAI0lEQVRoge3BMQEAAADCoPVPbQwfoAAAAAAAAAAAAAAAAHgaMeAAAUWJHZ4AAAAASUVORK5CYII=',
    },
    {
      name: 'Uses',
      description: 'This is the Uses',
      synonyms: 'home,business,adventure',
      fullyQualifiedName: `${cypressProductGlossaryName}.Uses`,
      color: '#50C878',
      icon: 'data:image/png;base64,iVBORw0KGgoAAAANSUhEUgAAAKEAAAB5CAMAAABm4rHGAAAAA1BMVEUA7gBnh+O4AAAAKUlEQVR4nO3BAQEAAACCIP+vbkhAAQAAAAAAAAAAAAAAAAAAAAAAAL8GTJIAAVDbVToAAAAASUVORK5CYII=',
    },
  ],
};

const cypressAssetsGlossaryName = `Cypress Assets Glossary ${uuid()}`;
const assetTermsUUId = uuid();

// Glossary with No Reviewer
export const GLOSSARY_3 = {
  name: cypressAssetsGlossaryName,
  description: 'This is the Product glossary with percentage',
  reviewers: [],
  owner: 'admin',
  newDescription: 'This is the new Product glossary with percentage.',
  terms: [
    {
      name: `Term1_${assetTermsUUId}`,
      description: 'term1 desc',
      fullyQualifiedName: `${cypressAssetsGlossaryName}.Term1_${assetTermsUUId}`,
      synonyms: 'buy,collect,acquire',
      assets: COMMON_ASSETS,
    },
    {
      name: `Term2_${assetTermsUUId}`,
      description: 'term2 desc',
      synonyms: 'give,disposal,deal',
      fullyQualifiedName: `${cypressAssetsGlossaryName}.Term2_${assetTermsUUId}`,
      assets: COMMON_ASSETS,
    },
    {
      name: `Term3_${assetTermsUUId}`,
      synonyms: 'tea,coffee,water',
      description: 'term3 desc',
      fullyQualifiedName: `${cypressAssetsGlossaryName}.Term3_${assetTermsUUId}`,
      assets: COMMON_ASSETS,
    },
  ],
>>>>>>> b0f0c45e
};<|MERGE_RESOLUTION|>--- conflicted
+++ resolved
@@ -35,8 +35,6 @@
   tags: [],
   style: {},
   glossary: GLOSSARY_DETAILS1.name,
-<<<<<<< HEAD
-=======
 };
 
 const COMMON_ASSETS = [
@@ -158,5 +156,4 @@
       assets: COMMON_ASSETS,
     },
   ],
->>>>>>> b0f0c45e
 };