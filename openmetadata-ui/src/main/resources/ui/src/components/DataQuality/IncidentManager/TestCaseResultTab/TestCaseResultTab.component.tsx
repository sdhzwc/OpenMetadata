/*
 *  Copyright 2023 Collate.
 *  Licensed under the Apache License, Version 2.0 (the "License");
 *  you may not use this file except in compliance with the License.
 *  You may obtain a copy of the License at
 *  http://www.apache.org/licenses/LICENSE-2.0
 *  Unless required by applicable law or agreed to in writing, software
 *  distributed under the License is distributed on an "AS IS" BASIS,
 *  WITHOUT WARRANTIES OR CONDITIONS OF ANY KIND, either express or implied.
 *  See the License for the specific language governing permissions and
 *  limitations under the License.
 */

import Icon from '@ant-design/icons/lib/components/Icon';
import { Col, Divider, Row, Space, Tooltip, Typography } from 'antd';
import { AxiosError } from 'axios';
import { compare } from 'fast-json-patch';
import { isEmpty, isUndefined } from 'lodash';
import React, { useCallback, useMemo, useState } from 'react';
import { useTranslation } from 'react-i18next';
import { ReactComponent as EditIcon } from '../../../../assets/svg/edit-new.svg';
import {
  DE_ACTIVE_COLOR,
  ICON_DIMENSION,
} from '../../../../constants/constants';
import { CSMode } from '../../../../enums/codemirror.enum';
import { EntityType } from '../../../../enums/entity.enum';

import { ReactComponent as StarIcon } from '../../../../assets/svg/ic-suggestions.svg';
import { TestCaseParameterValue } from '../../../../generated/tests/testCase';
import { useTestCaseStore } from '../../../../pages/IncidentManager/IncidentManagerDetailPage/useTestCase.store';
import { updateTestCaseById } from '../../../../rest/testAPI';
import { showErrorToast, showSuccessToast } from '../../../../utils/ToastUtils';
import DescriptionV1 from '../../../common/EntityDescription/DescriptionV1';
import TestSummary from '../../../Database/Profiler/TestSummary/TestSummary';
import SchemaEditor from '../../../Database/SchemaEditor/SchemaEditor';
import EditTestCaseModal from '../../AddDataQualityTest/EditTestCaseModal';
import '../incident-manager.style.less';
import './test-case-result-tab.style.less';
import testCaseResultTabClassBase from './TestCaseResultTabClassBase';

const TestCaseResultTab = () => {
  const { t } = useTranslation();
  const {
    testCase: testCaseData,
    setTestCase,
    showAILearningBanner,
    testCasePermission,
  } = useTestCaseStore();
  const additionalComponent =
    testCaseResultTabClassBase.getAdditionalComponents();
  const [isParameterEdit, setIsParameterEdit] = useState<boolean>(false);

  const { hasEditPermission, hasEditDescriptionPermission } = useMemo(() => {
    return {
      hasEditPermission: testCasePermission?.EditAll,
      hasEditDescriptionPermission:
        testCasePermission?.EditAll || testCasePermission?.EditDescription,
    };
  }, [testCasePermission]);

  const { withSqlParams, withoutSqlParams } = useMemo(() => {
    const params = testCaseData?.parameterValues ?? [];

    return params.reduce(
      (result, param) => {
        if (param.name === 'sqlExpression') {
          result.withSqlParams.push(param);
        } else {
          result.withoutSqlParams.push(param);
        }

        return result;
      },
      { withSqlParams: [], withoutSqlParams: [] } as {
        withSqlParams: TestCaseParameterValue[];
        withoutSqlParams: TestCaseParameterValue[];
      }
    );
  }, [testCaseData?.parameterValues]);

  const handleDescriptionChange = useCallback(
    async (description: string) => {
      if (testCaseData) {
        const updatedTestCase = {
          ...testCaseData,
          description,
        };
        const jsonPatch = compare(testCaseData, updatedTestCase);

        if (jsonPatch.length) {
          try {
            const res = await updateTestCaseById(
              testCaseData.id ?? '',
              jsonPatch
            );
            setTestCase(res);
            showSuccessToast(
              t('server.update-entity-success', {
                entity: t('label.test-case'),
              })
            );
          } catch (error) {
            showErrorToast(error as AxiosError);
          }
        }
      }
    },
    [testCaseData, updateTestCaseById, setTestCase]
  );

  const handleCancelParameter = useCallback(
    () => setIsParameterEdit(false),
    []
  );

  const AlertComponent = useMemo(
    () => testCaseResultTabClassBase.getAlertBanner(),
    []
  );

  const testCaseParams = useMemo(() => {
    if (testCaseData?.useDynamicAssertion) {
      return (
        <label
          className="d-inline-flex items-center gap-2 text-grey-muted parameter-value-container"
          data-testid="dynamic-assertion">
          <Icon component={StarIcon} /> {t('label.dynamic-assertion')}
        </label>
      );
    } else if (!isEmpty(withoutSqlParams)) {
      return (
        <Space className="parameter-value-container parameter-value" size={6}>
          {withoutSqlParams.map((param, index) => (
            <Space key={param.name} size={4}>
              <Typography.Text className="text-grey-muted">
                {`${param.name}:`}
              </Typography.Text>
              <Typography.Text>{param.value}</Typography.Text>
              {withoutSqlParams.length - 1 !== index && (
                <Divider type="vertical" />
              )}
            </Space>
          ))}
        </Space>
      );
    }

    return (
      <Typography.Text type="secondary">
        {t('label.no-parameter-available')}
      </Typography.Text>
    );
  }, [withoutSqlParams, testCaseData]);

  return (
    <Row
      className="p-lg test-case-result-tab"
      data-testid="test-case-result-tab-container"
      gutter={[0, 20]}>
      <Col span={24}>
        <DescriptionV1
          description={testCaseData?.description}
          entityType={EntityType.TEST_CASE}
<<<<<<< HEAD
          hasEditAccess={hasEditPermission}
=======
          hasEditAccess={hasEditDescriptionPermission}
          isEdit={isDescriptionEdit}
>>>>>>> 76935f5c
          showCommentsIcon={false}
          onDescriptionUpdate={handleDescriptionChange}
        />
      </Col>

      <Col data-testid="parameter-container" span={24}>
        <Space direction="vertical" size="small">
          <Space align="center" size="middle">
            <Typography.Text className="right-panel-label">
              {t('label.parameter-plural')}
            </Typography.Text>
            {hasEditPermission &&
              Boolean(
                withoutSqlParams.length || testCaseData?.useDynamicAssertion
              ) && (
                <Tooltip
                  title={t('label.edit-entity', {
                    entity: t('label.parameter'),
                  })}>
                  <Icon
                    component={EditIcon}
                    data-testid="edit-parameter-icon"
                    style={{ color: DE_ACTIVE_COLOR, ...ICON_DIMENSION }}
                    onClick={() => setIsParameterEdit(true)}
                  />
                </Tooltip>
              )}
          </Space>

          {testCaseParams}
        </Space>
      </Col>

      {!isUndefined(withSqlParams) ? (
        <Col>
          {withSqlParams.map((param) => (
            <Row
              className="sql-expression-container"
              data-testid="sql-expression-container"
              gutter={[8, 8]}
              key={param.name}>
              <Col span={24}>
                <Typography.Text className="text-grey-muted">
                  {`${param.name}:`}
                </Typography.Text>
              </Col>
              <Col span={24}>
                <SchemaEditor
                  className="query-editor-min-h-60"
                  editorClass="table-query-editor"
                  mode={{ name: CSMode.SQL }}
                  options={{
                    styleActiveLine: false,
                  }}
                  value={param.value ?? ''}
                />
              </Col>
            </Row>
          ))}
        </Col>
      ) : null}

      {showAILearningBanner &&
        testCaseData?.useDynamicAssertion &&
        AlertComponent && (
          <Col span={24}>
            <AlertComponent />
          </Col>
        )}
      {testCaseData && (
        <Col className="test-case-result-tab-graph" span={24}>
          <TestSummary data={testCaseData} />
        </Col>
      )}

      {!isEmpty(additionalComponent) &&
        additionalComponent.map(({ Component, id }) => (
          <Component key={id} testCaseData={testCaseData} />
        ))}

      {testCaseData && isParameterEdit && (
        <EditTestCaseModal
          showOnlyParameter
          testCase={testCaseData}
          visible={isParameterEdit}
          onCancel={handleCancelParameter}
          onUpdate={setTestCase}
        />
      )}
    </Row>
  );
};

export default TestCaseResultTab;<|MERGE_RESOLUTION|>--- conflicted
+++ resolved
@@ -162,12 +162,7 @@
         <DescriptionV1
           description={testCaseData?.description}
           entityType={EntityType.TEST_CASE}
-<<<<<<< HEAD
-          hasEditAccess={hasEditPermission}
-=======
           hasEditAccess={hasEditDescriptionPermission}
-          isEdit={isDescriptionEdit}
->>>>>>> 76935f5c
           showCommentsIcon={false}
           onDescriptionUpdate={handleDescriptionChange}
         />
