--- conflicted
+++ resolved
@@ -73,11 +73,8 @@
   QUERY = 'query',
   DASHBOARD_DATA_MODEL = 'dashboardDataModel',
   EVENT_SUBSCRIPTION = 'eventsubscription',
-<<<<<<< HEAD
   SEARCH_INDEX = 'searchIndex',
-=======
   STORED_PROCEDURE = 'storedProcedure',
->>>>>>> 9af14a5a
 }
 
 export interface PermissionContextType {
