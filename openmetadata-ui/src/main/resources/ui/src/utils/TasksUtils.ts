/*
 *  Copyright 2022 Collate.
 *  Licensed under the Apache License, Version 2.0 (the "License");
 *  you may not use this file except in compliance with the License.
 *  You may obtain a copy of the License at
 *  http://www.apache.org/licenses/LICENSE-2.0
 *  Unless required by applicable law or agreed to in writing, software
 *  distributed under the License is distributed on an "AS IS" BASIS,
 *  WITHOUT WARRANTIES OR CONDITIONS OF ANY KIND, either express or implied.
 *  See the License for the specific language governing permissions and
 *  limitations under the License.
 */

import { AxiosError } from 'axios';
import { ActivityFeedTabs } from 'components/ActivityFeed/ActivityFeedTab/ActivityFeedTab.interface';
import { EntityField } from 'constants/Feeds.constants';
import { Change, diffWordsWithSpace } from 'diff';
import { Chart } from 'generated/entity/data/chart';
import { Container } from 'generated/entity/data/container';
import { Dashboard } from 'generated/entity/data/dashboard';
import { MlFeature, Mlmodel } from 'generated/entity/data/mlmodel';
import { Pipeline, Task } from 'generated/entity/data/pipeline';
import { Field, Topic } from 'generated/entity/data/topic';
import { TagLabel } from 'generated/type/tagLabel';
import i18Next from 'i18next';
import { isEqual, isUndefined } from 'lodash';
import {
  EntityData,
  Option,
  TaskAction,
  TaskActionMode,
} from 'pages/TasksPage/TasksPage.interface';
import { getDashboardByFqn } from 'rest/dashboardAPI';
import {
  getDatabaseDetailsByFQN,
  getDatabaseSchemaDetailsByFQN,
} from 'rest/databaseAPI';
import { getDataModelDetailsByFQN } from 'rest/dataModelsAPI';
import { getUserSuggestions } from 'rest/miscAPI';
import { getMlModelByFQN } from 'rest/mlModelAPI';
import { getPipelineByFqn } from 'rest/pipelineAPI';
import { getSearchIndexDetailsByFQN } from 'rest/SearchIndexAPI';
import { getContainerByFQN } from 'rest/storageAPI';
import { getStoredProceduresDetailsByFQN } from 'rest/storedProceduresAPI';
import { getTableDetailsByFQN } from 'rest/tableAPI';
import { getTopicByFqn } from 'rest/topicsAPI';
import {
  getDatabaseDetailsPath,
  getDatabaseSchemaDetailsPath,
  getServiceDetailsPath,
  PLACEHOLDER_ROUTE_ENTITY_FQN,
  PLACEHOLDER_ROUTE_ENTITY_TYPE,
  ROUTES,
} from '../constants/constants';
import {
  EntityTabs,
  EntityType,
  FqnPart,
  TabSpecificField,
} from '../enums/entity.enum';
import { ServiceCategory } from '../enums/service.enum';
import { Column, Table } from '../generated/entity/data/table';
import { TaskType, Thread } from '../generated/entity/feed/thread';
import { getEntityDetailLink, getPartialNameFromTableFQN } from './CommonUtils';
import { ContainerFields } from './ContainerDetailUtils';
import {
  defaultFields as DashboardFields,
  fetchCharts,
} from './DashboardDetailsUtils';
import { DatabaseFields } from './DatabaseDetails.utils';
import { defaultFields as DatabaseSchemaFields } from './DatabaseSchemaDetailsUtils';
import { defaultFields as DataModelFields } from './DataModelsUtils';
import { defaultFields as TableFields } from './DatasetDetailsUtils';
import { getEntityName } from './EntityUtils';
import { getEntityFQN, getEntityType } from './FeedUtils';
import { defaultFields as MlModelFields } from './MlModelDetailsUtils';
import { defaultFields as PipelineFields } from './PipelineDetailsUtils';
import { serviceTypeLogo } from './ServiceUtils';
import { STORED_PROCEDURE_DEFAULT_FIELDS } from './StoredProceduresUtils';
import { getEntityLink } from './TableUtils';
import { showErrorToast } from './ToastUtils';

export const getRequestDescriptionPath = (
  entityType: string,
  entityFQN: string,
  field?: string,
  value?: string
) => {
  let pathname = ROUTES.REQUEST_DESCRIPTION;
  pathname = pathname
    .replace(PLACEHOLDER_ROUTE_ENTITY_TYPE, entityType)
    .replace(PLACEHOLDER_ROUTE_ENTITY_FQN, entityFQN);
  const searchParams = new URLSearchParams();

  if (!isUndefined(field) && !isUndefined(value)) {
    searchParams.append('field', field);
    searchParams.append('value', value);
  }

  return { pathname, search: searchParams.toString() };
};

export const getRequestTagsPath = (
  entityType: string,
  entityFQN: string,
  field?: string,
  value?: string
) => {
  let pathname = ROUTES.REQUEST_TAGS;
  pathname = pathname
    .replace(PLACEHOLDER_ROUTE_ENTITY_TYPE, entityType)
    .replace(PLACEHOLDER_ROUTE_ENTITY_FQN, entityFQN);
  const searchParams = new URLSearchParams();

  if (!isUndefined(field) && !isUndefined(value)) {
    searchParams.append('field', field);
    searchParams.append('value', value);
  }

  return { pathname, search: searchParams.toString() };
};

export const getUpdateDescriptionPath = (
  entityType: string,
  entityFQN: string,
  field?: string,
  value?: string
) => {
  let pathname = ROUTES.UPDATE_DESCRIPTION;
  pathname = pathname
    .replace(PLACEHOLDER_ROUTE_ENTITY_TYPE, entityType)
    .replace(PLACEHOLDER_ROUTE_ENTITY_FQN, entityFQN);
  const searchParams = new URLSearchParams();

  if (!isUndefined(field) && !isUndefined(value)) {
    searchParams.append('field', field);
    searchParams.append('value', value);
  }

  return { pathname, search: searchParams.toString() };
};

export const getUpdateTagsPath = (
  entityType: string,
  entityFQN: string,
  field?: string,
  value?: string
) => {
  let pathname = ROUTES.UPDATE_TAGS;
  pathname = pathname
    .replace(PLACEHOLDER_ROUTE_ENTITY_TYPE, entityType)
    .replace(PLACEHOLDER_ROUTE_ENTITY_FQN, entityFQN);
  const searchParams = new URLSearchParams();

  if (!isUndefined(field) && !isUndefined(value)) {
    searchParams.append('field', field);
    searchParams.append('value', value);
  }

  return { pathname, search: searchParams.toString() };
};

export const getTaskDetailPath = (task: Thread) => {
  const entityFQN = getEntityFQN(task.about) ?? '';
  const entityType = getEntityType(task.about) ?? '';

  return getEntityDetailLink(
    entityType as EntityType,
    entityFQN,
    EntityTabs.ACTIVITY_FEED,
    ActivityFeedTabs.TASKS
  );
};

export const getDescriptionDiff = (
  oldValue: string,
  newValue: string
): Change[] => {
  return diffWordsWithSpace(oldValue, newValue);
};

export const fetchOptions = (
  query: string,
  setOptions: (value: React.SetStateAction<Option[]>) => void
) => {
  getUserSuggestions(query)
    .then((res) => {
      const hits = res.data.suggest['metadata-suggest'][0]['options'];
      const suggestOptions = hits.map((hit) => ({
        label: hit._source.name ?? hit._source.displayName,
        value: hit._id,
        type: hit._source.entityType,
      }));

      setOptions(suggestOptions);
    })
    .catch((err: AxiosError) => showErrorToast(err));
};

export const getEntityColumnsDetails = (
  entityType: string,
  entityData: EntityData
) => {
  switch (entityType) {
    case EntityType.TOPIC:
      return (entityData as Topic).messageSchema?.schemaFields ?? [];

    case EntityType.DASHBOARD:
      return (entityData as Dashboard).charts ?? [];

    case EntityType.PIPELINE:
      return (entityData as Pipeline).tasks ?? [];

    case EntityType.MLMODEL:
      return (entityData as Mlmodel).mlFeatures ?? [];

    case EntityType.CONTAINER:
      return (entityData as Container).dataModel?.columns ?? [];

    default:
      return (entityData as Table).columns ?? [];
  }
};

type EntityColumns = Column[] | Task[] | MlFeature[] | Field[];

interface EntityColumnProps {
  description: string;
  tags: TagLabel[];
}

export const getColumnObject = (
  columnName: string,
  columns: EntityColumns,
  entityType: EntityType,
  chartData?: Chart[]
): EntityColumnProps => {
  let columnObject: EntityColumnProps = {} as EntityColumnProps;

  for (let index = 0; index < columns.length; index++) {
    const column = columns[index];
    if (isEqual(column.name, columnName)) {
      columnObject = {
        description: column.description ?? '',
        tags:
          column.tags ??
          (entityType === EntityType.DASHBOARD
            ? chartData?.find((item) => item.name === columnName)?.tags ?? []
            : []),
      };

      break;
    } else {
      columnObject = getColumnObject(
        columnName,
        (column as Column).children || [],
        entityType,
        chartData
      );
    }
  }

  return columnObject;
};

export const TASK_ENTITIES = [
  EntityType.TABLE,
  EntityType.DASHBOARD,
  EntityType.TOPIC,
  EntityType.PIPELINE,
  EntityType.MLMODEL,
  EntityType.CONTAINER,
  EntityType.DATABASE_SCHEMA,
  EntityType.DASHBOARD_DATA_MODEL,
  EntityType.STORED_PROCEDURE,
];

export const getBreadCrumbList = (
  entityData: EntityData,
  entityType: EntityType
) => {
  const activeEntity = {
    name: getEntityName(entityData),
    url: getEntityLink(entityType, entityData.fullyQualifiedName || ''),
  };

  const database = {
    name: getPartialNameFromTableFQN(
      (entityData as Table).database?.fullyQualifiedName || '',
      [FqnPart.Database]
    ),
    url: getDatabaseDetailsPath(
      (entityData as Table).database?.fullyQualifiedName || ''
    ),
  };

  const databaseSchema = {
    name: getPartialNameFromTableFQN(
      (entityData as Table).databaseSchema?.fullyQualifiedName || '',
      [FqnPart.Schema]
    ),
    url: getDatabaseSchemaDetailsPath(
      (entityData as Table).databaseSchema?.fullyQualifiedName || ''
    ),
  };

  const service = (serviceCategory: ServiceCategory) => {
    return {
      name: getEntityName(entityData.service),
      url: getEntityName(entityData.service)
        ? getServiceDetailsPath(entityData.service?.name || '', serviceCategory)
        : '',
      imgSrc: entityData.serviceType
        ? serviceTypeLogo(entityData.serviceType || '')
        : undefined,
    };
  };

  switch (entityType) {
    case EntityType.TABLE: {
      return [
        service(ServiceCategory.DATABASE_SERVICES),
        database,
        databaseSchema,
        activeEntity,
      ];
    }

    case EntityType.TOPIC: {
      return [service(ServiceCategory.MESSAGING_SERVICES), activeEntity];
    }

    case EntityType.DASHBOARD: {
      return [service(ServiceCategory.DASHBOARD_SERVICES), activeEntity];
    }

    case EntityType.PIPELINE: {
      return [service(ServiceCategory.PIPELINE_SERVICES), activeEntity];
    }

    case EntityType.MLMODEL: {
      return [service(ServiceCategory.ML_MODEL_SERVICES), activeEntity];
    }

    case EntityType.SEARCH_INDEX: {
      return [service(ServiceCategory.SEARCH_SERVICES), activeEntity];
    }

    case EntityType.DATABASE_SCHEMA: {
      return [
        service(ServiceCategory.DATABASE_SERVICES),
        database,
        activeEntity,
      ];
    }
    case EntityType.DASHBOARD_DATA_MODEL: {
      return [service(ServiceCategory.DASHBOARD_SERVICES), activeEntity];
    }

    case EntityType.CONTAINER: {
      return [service(ServiceCategory.STORAGE_SERVICES), activeEntity];
    }

    case EntityType.STORED_PROCEDURE: {
      return [
        service(ServiceCategory.DATABASE_SERVICES),
        database,
        databaseSchema,
        activeEntity,
      ];
    }

    default:
      return [];
  }
};

export const fetchEntityDetail = (
  entityType: EntityType,
  entityFQN: string,
  setEntityData: (value: React.SetStateAction<EntityData>) => void,
  setChartData?: (value: React.SetStateAction<Chart[]>) => void
) => {
  switch (entityType) {
    case EntityType.TABLE:
      getTableDetailsByFQN(entityFQN, TableFields)
        .then((res) => {
          setEntityData(res);
        })
        .catch((err: AxiosError) => showErrorToast(err));

      break;
    case EntityType.TOPIC:
      getTopicByFqn(entityFQN, [TabSpecificField.OWNER, TabSpecificField.TAGS])
        .then((res) => {
          setEntityData(res as EntityData);
        })
        .catch((err: AxiosError) => showErrorToast(err));

      break;
    case EntityType.DASHBOARD:
      getDashboardByFqn(entityFQN, DashboardFields)
        .then((res) => {
          setEntityData(res);
          fetchCharts(res.charts)
            .then((chart) => {
              setChartData?.(chart);
            })
            .catch((err: AxiosError) => showErrorToast(err));
        })
        .catch((err: AxiosError) => showErrorToast(err));

      break;
    case EntityType.PIPELINE:
      getPipelineByFqn(entityFQN, PipelineFields)
        .then((res) => {
          setEntityData(res);
        })
        .catch((err: AxiosError) => showErrorToast(err));

      break;
    case EntityType.MLMODEL:
      getMlModelByFQN(entityFQN, MlModelFields)
        .then((res) => {
          setEntityData(res);
        })
        .catch((err: AxiosError) => showErrorToast(err));

      break;

    case EntityType.DATABASE:
      getDatabaseDetailsByFQN(entityFQN, DatabaseFields)
        .then((res) => {
          setEntityData(res);
        })
        .catch((err: AxiosError) => showErrorToast(err));

      break;

    case EntityType.DATABASE_SCHEMA:
      getDatabaseSchemaDetailsByFQN(entityFQN, DatabaseSchemaFields)
        .then((res) => {
          setEntityData(res);
        })
        .catch((err: AxiosError) => showErrorToast(err));

      break;

    case EntityType.DASHBOARD_DATA_MODEL:
      getDataModelDetailsByFQN(entityFQN, DataModelFields)
        .then((res) => {
          setEntityData(res);
        })
        .catch((err: AxiosError) => showErrorToast(err));

      break;

    case EntityType.CONTAINER:
      getContainerByFQN(entityFQN, ContainerFields)
        .then((res) => {
          setEntityData(res);
        })
        .catch((err: AxiosError) => showErrorToast(err));

      break;

<<<<<<< HEAD
    case EntityType.SEARCH_INDEX:
      getSearchIndexDetailsByFQN(entityFQN, '')
=======
    case EntityType.STORED_PROCEDURE:
      getStoredProceduresDetailsByFQN(
        entityFQN,
        STORED_PROCEDURE_DEFAULT_FIELDS
      )
>>>>>>> 9af14a5a
        .then((res) => {
          setEntityData(res);
        })
        .catch((err: AxiosError) => showErrorToast(err));

      break;

    default:
      break;
  }
};

export const TASK_ACTION_LIST: TaskAction[] = [
  {
    label: i18Next.t('label.accept-suggestion'),
    key: TaskActionMode.VIEW,
  },
  {
    label: i18Next.t('label.edit-amp-accept-suggestion'),
    key: TaskActionMode.EDIT,
  },
];

export const isDescriptionTask = (taskType: TaskType) =>
  [TaskType.RequestDescription, TaskType.UpdateDescription].includes(taskType);

export const isTagsTask = (taskType: TaskType) =>
  [TaskType.RequestTag, TaskType.UpdateTag].includes(taskType);

export const getEntityTaskDetails = (
  entityType: EntityType
): {
  fqnPart: FqnPart[];
  entityField: string;
} => {
  let fqnPartTypes: FqnPart;
  let entityField: string;
  switch (entityType) {
    case EntityType.TABLE:
      fqnPartTypes = FqnPart.NestedColumn;
      entityField = EntityField.COLUMNS;

      break;

    case EntityType.TOPIC:
      fqnPartTypes = FqnPart.Topic;
      entityField = EntityField.MESSAGE_SCHEMA;

      break;

    case EntityType.DASHBOARD:
      fqnPartTypes = FqnPart.Database;
      entityField = EntityField.CHARTS;

      break;

    case EntityType.PIPELINE:
      fqnPartTypes = FqnPart.Schema;
      entityField = EntityField.TASKS;

      break;

    case EntityType.MLMODEL:
      fqnPartTypes = FqnPart.Schema;
      entityField = EntityField.ML_FEATURES;

      break;

    case EntityType.CONTAINER:
      fqnPartTypes = FqnPart.Topic;
      entityField = EntityField.DATA_MODEL;

      break;

    default:
      fqnPartTypes = FqnPart.Table;
      entityField = EntityField.COLUMNS;
  }

  return { fqnPart: [fqnPartTypes], entityField };
};<|MERGE_RESOLUTION|>--- conflicted
+++ resolved
@@ -464,16 +464,19 @@
 
       break;
 
-<<<<<<< HEAD
     case EntityType.SEARCH_INDEX:
       getSearchIndexDetailsByFQN(entityFQN, '')
-=======
+        .then((res) => {
+          setEntityData(res);
+        })
+        .catch((err: AxiosError) => showErrorToast(err));
+
+      break;
     case EntityType.STORED_PROCEDURE:
       getStoredProceduresDetailsByFQN(
         entityFQN,
         STORED_PROCEDURE_DEFAULT_FIELDS
       )
->>>>>>> 9af14a5a
         .then((res) => {
           setEntityData(res);
         })
