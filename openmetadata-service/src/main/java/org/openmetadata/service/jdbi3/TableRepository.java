/*
 *  Copyright 2021 Collate
 *  Licensed under the Apache License, Version 2.0 (the "License");
 *  you may not use this file except in compliance with the License.
 *  You may obtain a copy of the License at
 *  http://www.apache.org/licenses/LICENSE-2.0
 *  Unless required by applicable law or agreed to in writing, software
 *  distributed under the License is distributed on an "AS IS" BASIS,
 *  WITHOUT WARRANTIES OR CONDITIONS OF ANY KIND, either express or implied.
 *  See the License for the specific language governing permissions and
 *  limitations under the License.
 */

package org.openmetadata.service.jdbi3;

import static java.util.stream.Collectors.groupingBy;
import static java.util.stream.Collectors.toUnmodifiableList;
import static org.openmetadata.common.utils.CommonUtil.listOrEmpty;
import static org.openmetadata.common.utils.CommonUtil.nullOrEmpty;
import static org.openmetadata.schema.type.Include.ALL;
import static org.openmetadata.service.Entity.DATABASE_SCHEMA;
import static org.openmetadata.service.Entity.FIELD_OWNER;
import static org.openmetadata.service.Entity.FIELD_TAGS;
import static org.openmetadata.service.Entity.TABLE;
import static org.openmetadata.service.Entity.getEntity;
import static org.openmetadata.service.util.LambdaExceptionUtil.ignoringComparator;
import static org.openmetadata.service.util.LambdaExceptionUtil.rethrowFunction;

import com.google.common.collect.Streams;
import java.util.ArrayList;
import java.util.Collections;
import java.util.Date;
import java.util.HashMap;
import java.util.List;
import java.util.Map;
import java.util.Optional;
import java.util.Set;
import java.util.UUID;
import java.util.function.Predicate;
import java.util.stream.Collectors;
import java.util.stream.Stream;
import javax.json.JsonPatch;
import lombok.extern.slf4j.Slf4j;
import org.apache.commons.lang3.tuple.Pair;
import org.apache.commons.lang3.tuple.Triple;
import org.openmetadata.common.utils.CommonUtil;
import org.openmetadata.schema.EntityInterface;
import org.openmetadata.schema.api.data.CreateTableProfile;
import org.openmetadata.schema.entity.data.DatabaseSchema;
import org.openmetadata.schema.entity.data.Table;
import org.openmetadata.schema.tests.CustomMetric;
import org.openmetadata.schema.tests.TestSuite;
import org.openmetadata.schema.type.Column;
import org.openmetadata.schema.type.ColumnJoin;
import org.openmetadata.schema.type.ColumnProfile;
import org.openmetadata.schema.type.ColumnProfilerConfig;
import org.openmetadata.schema.type.DailyCount;
import org.openmetadata.schema.type.DataModel;
import org.openmetadata.schema.type.EntityReference;
import org.openmetadata.schema.type.Include;
import org.openmetadata.schema.type.JoinedWith;
import org.openmetadata.schema.type.LifeCycle;
import org.openmetadata.schema.type.Relationship;
import org.openmetadata.schema.type.SystemProfile;
import org.openmetadata.schema.type.TableConstraint;
import org.openmetadata.schema.type.TableData;
import org.openmetadata.schema.type.TableJoins;
import org.openmetadata.schema.type.TableProfile;
import org.openmetadata.schema.type.TableProfilerConfig;
import org.openmetadata.schema.type.TagLabel;
import org.openmetadata.schema.type.TaskDetails;
import org.openmetadata.schema.type.TaskType;
import org.openmetadata.service.Entity;
import org.openmetadata.service.exception.CatalogExceptionMessage;
import org.openmetadata.service.exception.EntityNotFoundException;
import org.openmetadata.service.jdbi3.unitofwork.JdbiUnitOfWork;
import org.openmetadata.service.resources.databases.DatabaseUtil;
import org.openmetadata.service.resources.databases.TableResource;
import org.openmetadata.service.resources.feeds.MessageParser.EntityLink;
import org.openmetadata.service.security.mask.PIIMasker;
import org.openmetadata.service.util.EntityUtil;
import org.openmetadata.service.util.EntityUtil.Fields;
import org.openmetadata.service.util.FullyQualifiedName;
import org.openmetadata.service.util.JsonUtils;
import org.openmetadata.service.util.RestUtil;
import org.openmetadata.service.util.ResultList;

@Slf4j
public class TableRepository extends EntityRepository<Table> {

  // Table fields that can be patched in a PATCH request
  static final String PATCH_FIELDS = "tableConstraints,tablePartition";
  // Table fields that can be updated in a PUT request
  static final String UPDATE_FIELDS = "tableConstraints,tablePartition,dataModel";

  public static final String FIELD_RELATION_COLUMN_TYPE = "table.columns.column";
  public static final String FIELD_RELATION_TABLE_TYPE = "table";
  public static final String TABLE_PROFILE_EXTENSION = "table.tableProfile";
  public static final String SYSTEM_PROFILE_EXTENSION = "table.systemProfile";
  public static final String TABLE_COLUMN_PROFILE_EXTENSION = "table.columnProfile";

  public static final String TABLE_SAMPLE_DATA_EXTENSION = "table.sampleData";
  public static final String TABLE_LIFE_CYCLE_EXTENSION = "table.lifeCycle";
  public static final String TABLE_PROFILER_CONFIG_EXTENSION = "table.tableProfilerConfig";
  public static final String TABLE_COLUMN_EXTENSION = "table.column.";
  public static final String CUSTOM_METRICS_EXTENSION = ".customMetrics";

  public TableRepository(CollectionDAO daoCollection) {
    super(
        TableResource.COLLECTION_PATH,
        TABLE,
        Table.class,
        daoCollection.tableDAO(),
        daoCollection,
        PATCH_FIELDS,
        UPDATE_FIELDS);
  }

  @Override
  public Table setFields(Table table, Fields fields) {
    setDefaultFields(table);
    if (table.getUsageSummary() == null) {
      table.setUsageSummary(
          fields.contains("usageSummary")
              ? EntityUtil.getLatestUsage(daoCollection.usageDAO(), table.getId())
              : table.getUsageSummary());
    }
    getColumnTags(fields.contains(FIELD_TAGS), table.getColumns());
    table.setJoins(fields.contains("joins") ? getJoins(table) : table.getJoins());
    table.setLifeCycle(fields.contains("lifeCycle") ? getLifeCycleData(table) : table.getLifeCycle());
    table.setTableProfilerConfig(
        fields.contains("tableProfilerConfig") ? getTableProfilerConfig(table) : table.getTableProfilerConfig());
    table.setTestSuite(fields.contains("testSuite") ? getTestSuite(table) : table.getTestSuite());
    getCustomMetrics(fields.contains("customMetrics"), table);
    return table;
  }

  @Override
  public Table clearFields(Table table, Fields fields) {
    table.setTableConstraints(fields.contains("tableConstraints") ? table.getTableConstraints() : null);
    table.setUsageSummary(fields.contains("usageSummary") ? table.getUsageSummary() : null);
    table.setJoins(fields.contains("joins") ? table.getJoins() : null);
    table.setViewDefinition(fields.contains("viewDefinition") ? table.getViewDefinition() : null);
    table.setTableProfilerConfig(fields.contains("tableProfilerConfig") ? table.getTableProfilerConfig() : null);
    table.setTestSuite(fields.contains("testSuite") ? table.getTestSuite() : null);
    return table;
  }

  @Override
  public Table setInheritedFields(Table table, Fields fields) {
    DatabaseSchema schema = Entity.getEntity(DATABASE_SCHEMA, table.getDatabaseSchema().getId(), "owner,domain", ALL);
    inheritOwner(table, fields, schema);
    inheritDomain(table, fields, schema);
    // If table does not have retention period, then inherit it from parent databaseSchema
    return table.withRetentionPeriod(
        table.getRetentionPeriod() == null ? schema.getRetentionPeriod() : table.getRetentionPeriod());
  }

  private void setDefaultFields(Table table) {
    EntityReference schemaRef = getContainer(table.getId());
    DatabaseSchema schema = Entity.getEntity(schemaRef, "", ALL);
    table.withDatabaseSchema(schemaRef).withDatabase(schema.getDatabase()).withService(schema.getService());
  }

  @Override
  public void restorePatchAttributes(Table original, Table updated) {
    // Patch can't make changes to following fields. Ignore the changes.
    updated
        .withFullyQualifiedName(original.getFullyQualifiedName())
        .withName(original.getName())
        .withDatabase(original.getDatabase())
        .withService(original.getService())
        .withId(original.getId());
  }

  @Override
  public void setFullyQualifiedName(Table table) {
    table.setFullyQualifiedName(
        FullyQualifiedName.add(table.getDatabaseSchema().getFullyQualifiedName(), table.getName()));
    ColumnUtil.setColumnFQN(table.getFullyQualifiedName(), table.getColumns());
  }

  @JdbiUnitOfWork
  public Table addJoins(UUID tableId, TableJoins joins) {
    // Validate the request content
    Table table = dao.findEntityById(tableId);

    if (!CommonUtil.dateInRange(RestUtil.DATE_FORMAT, joins.getStartDate(), 0, 30)) {
      throw new IllegalArgumentException("Date range can only include past 30 days starting today");
    }

    // Validate joined columns
    for (ColumnJoin join : joins.getColumnJoins()) {
      validateColumn(table, join.getColumnName());
      validateColumnFQNs(join.getJoinedWith());
    }

    // Validate direct table joins
    for (JoinedWith join : joins.getDirectTableJoins()) {
      validateTableFQN(join.getFullyQualifiedName());
    }

    // With all validation done, add new joins
    for (ColumnJoin join : joins.getColumnJoins()) {
      String columnFQN = FullyQualifiedName.add(table.getFullyQualifiedName(), join.getColumnName());
      addJoinedWith(joins.getStartDate(), columnFQN, FIELD_RELATION_COLUMN_TYPE, join.getJoinedWith());
    }

    addJoinedWith(
        joins.getStartDate(), table.getFullyQualifiedName(), FIELD_RELATION_TABLE_TYPE, joins.getDirectTableJoins());

    return table.withJoins(getJoins(table));
  }

<<<<<<< HEAD
=======
  @Transaction
  public Table addLifeCycle(String fqn, LifeCycle lifeCycle) {
    // Validate the request content
    Table table = daoCollection.tableDAO().findEntityByName(fqn);
    table.setService(getContainer(table.getId()));

    LifeCycle currentLifeCycle = getLifeCycleData(table);
    if (currentLifeCycle == null) {
      currentLifeCycle = new LifeCycle();
    }

    if (lifeCycle.getCreated() != null) {
      if (currentLifeCycle.getCreated() == null
          || lifeCycle.getCreated().getCreatedAt().compareTo(currentLifeCycle.getCreated().getCreatedAt()) > 0) {
        currentLifeCycle.setCreated(lifeCycle.getCreated());
      }
    }

    if (lifeCycle.getAccessed() != null) {
      if (currentLifeCycle.getAccessed() == null
          || lifeCycle.getAccessed().getAccessedAt().compareTo(currentLifeCycle.getAccessed().getAccessedAt()) > 0) {
        currentLifeCycle.setAccessed(lifeCycle.getAccessed());
      }
    }

    if (lifeCycle.getUpdated() != null) {
      if (currentLifeCycle.getUpdated() == null
          || lifeCycle.getUpdated().getUpdatedAt().compareTo(currentLifeCycle.getUpdated().getUpdatedAt()) > 0) {
        currentLifeCycle.setUpdated(lifeCycle.getUpdated());
      }
    }

    if (lifeCycle.getDeleted() != null) {
      if (currentLifeCycle.getDeleted() == null
          || lifeCycle.getDeleted().getDeletedAt().compareTo(currentLifeCycle.getDeleted().getDeletedAt()) > 0) {
        currentLifeCycle.setDeleted(lifeCycle.getDeleted());
      }
    }

    daoCollection
        .tableEntityExtensionDAO()
        .insert(
            table.getId().toString(), TABLE_LIFE_CYCLE_EXTENSION, "lifeCycle", JsonUtils.pojoToJson(currentLifeCycle));

    table.setLifeCycle(currentLifeCycle);
    return table.withLifeCycle(currentLifeCycle);
  }

  @Transaction
>>>>>>> d8e78a32
  public Table addSampleData(UUID tableId, TableData tableData) {
    // Validate the request content
    Table table = dao.findEntityById(tableId);

    // Validate all the columns
    for (String columnName : tableData.getColumns()) {
      validateColumn(table, columnName);
    }
    // Make sure each row has number values for all the columns
    for (List<Object> row : tableData.getRows()) {
      if (row.size() != tableData.getColumns().size()) {
        throw new IllegalArgumentException(
            String.format(
                "Number of columns is %d but row has %d sample values", tableData.getColumns().size(), row.size()));
      }
    }

    daoCollection
        .entityExtensionDAO()
        .insert(tableId.toString(), TABLE_SAMPLE_DATA_EXTENSION, "tableData", JsonUtils.pojoToJson(tableData));
    setFieldsInternal(table, Fields.EMPTY_FIELDS);
    return table.withSampleData(tableData);
  }

  public Table getSampleData(UUID tableId, boolean authorizePII) {
    // Validate the request content
    Table table = dao.findEntityById(tableId);

    TableData sampleData =
        JsonUtils.readValue(
            daoCollection.entityExtensionDAO().getExtension(table.getId().toString(), TABLE_SAMPLE_DATA_EXTENSION),
            TableData.class);
    table.setSampleData(sampleData);
    setFieldsInternal(table, Fields.EMPTY_FIELDS);

    // Set the column tags. Will be used to mask the sample data
    if (!authorizePII) {
      getColumnTags(true, table.getColumns());
      table.setTags(getTags(table));
      return PIIMasker.getSampleData(table);
    }

    return table;
  }

  public Table deleteSampleData(UUID tableId) {
    // Validate the request content
    Table table = dao.findEntityById(tableId);

    daoCollection.entityExtensionDAO().delete(tableId.toString(), TABLE_SAMPLE_DATA_EXTENSION);
    setFieldsInternal(table, Fields.EMPTY_FIELDS);
    return table;
  }

  public TableProfilerConfig getTableProfilerConfig(Table table) {
    return JsonUtils.readValue(
        daoCollection.entityExtensionDAO().getExtension(table.getId().toString(), TABLE_PROFILER_CONFIG_EXTENSION),
        TableProfilerConfig.class);
  }

  public TestSuite getTestSuite(Table table) {
    List<CollectionDAO.EntityRelationshipRecord> entityRelationshipRecords =
        daoCollection.relationshipDAO().findTo(table.getId().toString(), TABLE, Relationship.CONTAINS.ordinal());
    Optional<CollectionDAO.EntityRelationshipRecord> testSuiteRelationshipRecord =
        entityRelationshipRecords.stream()
            .filter(entityRelationshipRecord -> entityRelationshipRecord.getType().equals(Entity.TEST_SUITE))
            .findFirst();
    return testSuiteRelationshipRecord.isPresent()
        ? getEntity(Entity.TEST_SUITE, testSuiteRelationshipRecord.get().getId(), "*", Include.ALL)
        : null;
  }

  public Table addTableProfilerConfig(UUID tableId, TableProfilerConfig tableProfilerConfig) {
    // Validate the request content
    Table table = dao.findEntityById(tableId);

    // Validate all the columns
    if (tableProfilerConfig.getExcludeColumns() != null) {
      for (String columnName : tableProfilerConfig.getExcludeColumns()) {
        validateColumn(table, columnName);
      }
    }

    if (tableProfilerConfig.getIncludeColumns() != null) {
      for (ColumnProfilerConfig columnProfilerConfig : tableProfilerConfig.getIncludeColumns()) {
        validateColumn(table, columnProfilerConfig.getColumnName());
      }
    }
    if (tableProfilerConfig.getProfileSampleType() != null && tableProfilerConfig.getProfileSample() != null) {
      EntityUtil.validateProfileSample(
          tableProfilerConfig.getProfileSampleType().toString(), tableProfilerConfig.getProfileSample());
    }

    daoCollection
        .entityExtensionDAO()
        .insert(
            tableId.toString(),
            TABLE_PROFILER_CONFIG_EXTENSION,
            "tableProfilerConfig",
            JsonUtils.pojoToJson(tableProfilerConfig));
    clearFields(table, Fields.EMPTY_FIELDS);
    return table.withTableProfilerConfig(tableProfilerConfig);
  }

  public Table deleteTableProfilerConfig(UUID tableId) {
    // Validate the request content
    Table table = dao.findEntityById(tableId);
    daoCollection.entityExtensionDAO().delete(tableId.toString(), TABLE_PROFILER_CONFIG_EXTENSION);
    setFieldsInternal(table, Fields.EMPTY_FIELDS);
    return table;
  }

  private Column getColumnNameForProfiler(List<Column> columnList, ColumnProfile columnProfile, String parentName) {
    for (Column col : columnList) {
      String columnName;
      if (parentName != null) {
        columnName = String.format("%s.%s", parentName, col.getName());
      } else {
        columnName = col.getName();
      }
      if (columnName.equals(columnProfile.getName())) {
        return col;
      }
      if (col.getChildren() != null) {
        Column childColumn = getColumnNameForProfiler(col.getChildren(), columnProfile, columnName);
        if (childColumn != null) {
          return childColumn;
        }
      }
    }
    return null;
  }

  public Table addTableProfileData(UUID tableId, CreateTableProfile createTableProfile) {
    // Validate the request content
    Table table = dao.findEntityById(tableId);
    daoCollection
        .profilerDataTimeSeriesDao()
        .insert(
            table.getFullyQualifiedName(),
            TABLE_PROFILE_EXTENSION,
            "tableProfile",
            JsonUtils.pojoToJson(createTableProfile.getTableProfile()));

    for (ColumnProfile columnProfile : createTableProfile.getColumnProfile()) {
      // Validate all the columns
      Column column = getColumnNameForProfiler(table.getColumns(), columnProfile, null);
      if (column == null) {
        throw new IllegalArgumentException("Invalid column name " + columnProfile.getName());
      }
      daoCollection
          .profilerDataTimeSeriesDao()
          .insert(
              column.getFullyQualifiedName(),
              TABLE_COLUMN_PROFILE_EXTENSION,
              "columnProfile",
              JsonUtils.pojoToJson(columnProfile));
    }

    List<SystemProfile> systemProfiles = createTableProfile.getSystemProfile();
    if (systemProfiles != null && !systemProfiles.isEmpty()) {
      for (SystemProfile systemProfile : createTableProfile.getSystemProfile()) {
        // system metrics timestamp is the one of the operation. We'll need to
        // update the entry if it already exists in the database
        String storedSystemProfile =
            daoCollection
                .profilerDataTimeSeriesDao()
                .getExtensionAtTimestampWithOperation(
                    table.getFullyQualifiedName(),
                    SYSTEM_PROFILE_EXTENSION,
                    systemProfile.getTimestamp(),
                    systemProfile.getOperation().value());
        daoCollection
            .profilerDataTimeSeriesDao()
            .storeTimeSeriesWithOperation(
                table.getFullyQualifiedName(),
                SYSTEM_PROFILE_EXTENSION,
                "systemProfile",
                JsonUtils.pojoToJson(systemProfile),
                systemProfile.getTimestamp(),
                systemProfile.getOperation().value(),
                storedSystemProfile != null);
      }
    }

    setFieldsInternal(table, Fields.EMPTY_FIELDS);
    return table.withProfile(createTableProfile.getTableProfile());
  }

  public void deleteTableProfile(String fqn, String entityType, Long timestamp) {
    // Validate the request content
    String extension;
    Class classMapper;
    if (entityType.equalsIgnoreCase(Entity.TABLE)) {
      extension = TABLE_PROFILE_EXTENSION;
      classMapper = TableProfile.class;
    } else if (entityType.equalsIgnoreCase("column")) {
      extension = TABLE_COLUMN_PROFILE_EXTENSION;
      classMapper = ColumnProfile.class;
    } else if (entityType.equalsIgnoreCase("system")) {
      extension = SYSTEM_PROFILE_EXTENSION;
      classMapper = SystemProfile.class;
    } else {
      throw new IllegalArgumentException("entityType must be table, column or system");
    }

    Object storedTableProfile =
        JsonUtils.readValue(
            daoCollection.profilerDataTimeSeriesDao().getExtensionAtTimestamp(fqn, extension, timestamp), classMapper);
    if (storedTableProfile == null) {
      throw new EntityNotFoundException(String.format("Failed to find table profile for %s at %s", fqn, timestamp));
    }
    daoCollection.profilerDataTimeSeriesDao().deleteAtTimestamp(fqn, extension, timestamp);
  }

  public ResultList<TableProfile> getTableProfiles(String fqn, Long startTs, Long endTs) {
    List<TableProfile> tableProfiles;
    tableProfiles =
        JsonUtils.readObjects(
            daoCollection
                .profilerDataTimeSeriesDao()
                .listBetweenTimestampsByOrder(
                    fqn, TABLE_PROFILE_EXTENSION, startTs, endTs, EntityTimeSeriesDAO.OrderBy.DESC),
            TableProfile.class);
    return new ResultList<>(tableProfiles, startTs.toString(), endTs.toString(), tableProfiles.size());
  }

  public ResultList<ColumnProfile> getColumnProfiles(String fqn, Long startTs, Long endTs) {
    List<ColumnProfile> columnProfiles;
    columnProfiles =
        JsonUtils.readObjects(
            daoCollection
                .profilerDataTimeSeriesDao()
                .listBetweenTimestampsByOrder(
                    fqn, TABLE_COLUMN_PROFILE_EXTENSION, startTs, endTs, EntityTimeSeriesDAO.OrderBy.DESC),
            ColumnProfile.class);
    return new ResultList<>(columnProfiles, startTs.toString(), endTs.toString(), columnProfiles.size());
  }

  public ResultList<SystemProfile> getSystemProfiles(String fqn, Long startTs, Long endTs) {
    List<SystemProfile> systemProfiles;
    systemProfiles =
        JsonUtils.readObjects(
            daoCollection
                .profilerDataTimeSeriesDao()
                .listBetweenTimestampsByOrder(
                    fqn, SYSTEM_PROFILE_EXTENSION, startTs, endTs, EntityTimeSeriesDAO.OrderBy.DESC),
            SystemProfile.class);
    return new ResultList<>(systemProfiles, startTs.toString(), endTs.toString(), systemProfiles.size());
  }

  private void setColumnProfile(List<Column> columnList) {
    for (Column column : columnList) {
      ColumnProfile columnProfile =
          JsonUtils.readValue(
              daoCollection
                  .profilerDataTimeSeriesDao()
                  .getLatestExtension(column.getFullyQualifiedName(), TABLE_COLUMN_PROFILE_EXTENSION),
              ColumnProfile.class);
      column.setProfile(columnProfile);
      if (column.getChildren() != null) {
        setColumnProfile(column.getChildren());
      }
    }
  }

  public Table getLatestTableProfile(String fqn, boolean authorizePII) {
    Table table = dao.findEntityByName(fqn, ALL);
    TableProfile tableProfile =
        JsonUtils.readValue(
            daoCollection
                .profilerDataTimeSeriesDao()
                .getLatestExtension(table.getFullyQualifiedName(), TABLE_PROFILE_EXTENSION),
            TableProfile.class);
    table.setProfile(tableProfile);
    setColumnProfile(table.getColumns());

    // Set the column tags. Will be used to hide the data
    if (!authorizePII) {
      getColumnTags(true, table.getColumns());
      return PIIMasker.getTableProfile(table);
    }

    return table;
  }

  public Table addCustomMetric(UUID tableId, CustomMetric customMetric) {
    // Validate the request content
    Table table = dao.findEntityById(tableId);
    String columnName = customMetric.getColumnName();
    validateColumn(table, columnName);

    // Override any custom metric definition with the same name
    List<CustomMetric> storedCustomMetrics = getCustomMetrics(table, columnName);
    Map<String, CustomMetric> storedMapCustomMetrics = new HashMap<>();
    if (storedCustomMetrics != null) {
      for (CustomMetric cm : storedCustomMetrics) {
        storedMapCustomMetrics.put(cm.getName(), cm);
      }
    }

    // existing metric use the previous UUID
    if (storedMapCustomMetrics.containsKey(customMetric.getName())) {
      CustomMetric prevMetric = storedMapCustomMetrics.get(customMetric.getName());
      customMetric.setId(prevMetric.getId());
    }

    storedMapCustomMetrics.put(customMetric.getName(), customMetric);
    List<CustomMetric> updatedMetrics = new ArrayList<>(storedMapCustomMetrics.values());
    String extension = TABLE_COLUMN_EXTENSION + columnName + CUSTOM_METRICS_EXTENSION;
    daoCollection
        .entityExtensionDAO()
        .insert(table.getId().toString(), extension, "customMetric", JsonUtils.pojoToJson(updatedMetrics));
    setFieldsInternal(table, Fields.EMPTY_FIELDS);
    // return the newly created/updated custom metric only
    for (Column column : table.getColumns()) {
      if (column.getName().equals(columnName)) {
        column.setCustomMetrics(List.of(customMetric));
      }
    }
    return table;
  }

  public Table deleteCustomMetric(UUID tableId, String columnName, String metricName) {
    // Validate the request content
    Table table = dao.findEntityById(tableId);
    validateColumn(table, columnName);

    // Override any custom metric definition with the same name
    List<CustomMetric> storedCustomMetrics = getCustomMetrics(table, columnName);
    Map<String, CustomMetric> storedMapCustomMetrics = new HashMap<>();
    if (storedCustomMetrics != null) {
      for (CustomMetric cm : storedCustomMetrics) {
        storedMapCustomMetrics.put(cm.getName(), cm);
      }
    }

    if (!storedMapCustomMetrics.containsKey(metricName)) {
      throw new EntityNotFoundException(String.format("Failed to find %s for %s", metricName, table.getName()));
    }

    CustomMetric deleteCustomMetric = storedMapCustomMetrics.get(metricName);
    storedMapCustomMetrics.remove(metricName);
    List<CustomMetric> updatedMetrics = new ArrayList<>(storedMapCustomMetrics.values());
    String extension = TABLE_COLUMN_EXTENSION + columnName + CUSTOM_METRICS_EXTENSION;
    daoCollection
        .entityExtensionDAO()
        .insert(table.getId().toString(), extension, "customMetric", JsonUtils.pojoToJson(updatedMetrics));
    // return the newly created/updated custom metric test only
    for (Column column : table.getColumns()) {
      if (column.getName().equals(columnName)) {
        column.setCustomMetrics(List.of(deleteCustomMetric));
      }
    }
    return table;
  }

  public Table addDataModel(UUID tableId, DataModel dataModel) {
    Table table = dao.findEntityById(tableId);
    table.withDataModel(dataModel);

    // Carry forward the table owner from the model to table entity, if empty
    if (table.getOwner() == null) {
      storeOwner(table, dataModel.getOwner());
    }

    table.setTags(dataModel.getTags());
    applyTags(table);

    // Carry forward the column description from the model to table columns, if empty
    for (Column modelColumn : listOrEmpty(dataModel.getColumns())) {
      Column stored =
          table.getColumns().stream()
              .filter(c -> EntityUtil.columnNameMatch.test(c, modelColumn))
              .findAny()
              .orElse(null);
      if (stored == null) {
        continue;
      }
      stored.setTags(modelColumn.getTags());
    }
    applyTags(table.getColumns());
    dao.update(table.getId(), table.getFullyQualifiedName(), JsonUtils.pojoToJson(table));
    setFieldsInternal(table, new Fields(Set.of(FIELD_OWNER), FIELD_OWNER));
    setFieldsInternal(table, new Fields(Set.of(FIELD_TAGS), FIELD_TAGS));
    return table;
  }

  private void addDerivedColumnTags(List<Column> columns) {
    if (nullOrEmpty(columns)) {
      return;
    }

    for (Column column : columns) {
      column.setTags(addDerivedTags(column.getTags()));
      if (column.getChildren() != null) {
        addDerivedColumnTags(column.getChildren());
      }
    }
  }

  @Override
  public void prepare(Table table, boolean update) {
    DatabaseSchema schema = Entity.getEntity(table.getDatabaseSchema(), "", ALL);
    table
        .withDatabaseSchema(schema.getEntityReference())
        .withDatabase(schema.getDatabase())
        .withService(schema.getService())
        .withServiceType(schema.getServiceType());

    // Validate column tags
    addDerivedColumnTags(table.getColumns());
    validateColumnTags(table.getColumns());
  }

  @Override
  public void storeEntity(Table table, boolean update) {
    // Relationships and fields such as service are derived and not stored as part of json
    EntityReference service = table.getService();
    table.withService(null);

    // Don't store column tags as JSON but build it on the fly based on relationships
    List<Column> columnWithTags = table.getColumns();
    table.setColumns(ColumnUtil.cloneWithoutTags(columnWithTags));
    table.getColumns().forEach(column -> column.setTags(null));

    store(table, update);

    // Restore the relationships
    table.withColumns(columnWithTags).withService(service);
  }

  @Override
  public void storeRelationships(Table table) {
    // Add relationship from database to table
    addRelationship(table.getDatabaseSchema().getId(), table.getId(), DATABASE_SCHEMA, TABLE, Relationship.CONTAINS);
  }

  @Override
  public EntityUpdater getUpdater(Table original, Table updated, Operation operation) {
    return new TableUpdater(original, updated, operation);
  }

  private void validateColumnTags(List<Column> columns) {
    // Add column level tags by adding tag to column relationship
    for (Column column : columns) {
      checkMutuallyExclusive(column.getTags());
      if (column.getChildren() != null) {
        validateColumnTags(column.getChildren());
      }
    }
  }

  private void applyTags(List<Column> columns) {
    // Add column level tags by adding tag to column relationship
    for (Column column : columns) {
      applyTags(column.getTags(), column.getFullyQualifiedName());
      if (column.getChildren() != null) {
        applyTags(column.getChildren());
      }
    }
  }

  @Override
  public void applyTags(Table table) {
    // Add table level tags by adding tag to table relationship
    super.applyTags(table);
    applyTags(table.getColumns());
  }

  @Override
  public List<TagLabel> getAllTags(EntityInterface entity) {
    List<TagLabel> allTags = new ArrayList<>();
    Table table = (Table) entity;
    EntityUtil.mergeTags(allTags, table.getTags());
    table.getColumns().forEach(column -> EntityUtil.mergeTags(allTags, column.getTags()));
    if (table.getDataModel() != null) {
      EntityUtil.mergeTags(allTags, table.getDataModel().getTags());
      for (Column column : listOrEmpty(table.getDataModel().getColumns())) {
        EntityUtil.mergeTags(allTags, column.getTags());
      }
    }
    return allTags;
  }

  @Override
  public void update(TaskDetails task, EntityLink entityLink, String newValue, String user) {
    validateEntityLinkFieldExists(entityLink, task.getType());
    if (entityLink.getFieldName().equals("columns")) {
      String columnName = entityLink.getArrayFieldName();
      String childrenName = "";
      if (entityLink.getArrayFieldName().contains(".")) {
        String fieldNameWithoutQuotes =
            entityLink.getArrayFieldName().substring(1, entityLink.getArrayFieldName().length() - 1);
        columnName = fieldNameWithoutQuotes.substring(0, fieldNameWithoutQuotes.indexOf("."));
        childrenName = fieldNameWithoutQuotes.substring(fieldNameWithoutQuotes.lastIndexOf(".") + 1);
      }
      Table table = getByName(null, entityLink.getEntityFQN(), getFields("columns,tags"), Include.ALL, false);
      Column column = null;
      for (Column c : table.getColumns()) {
        if (c.getName().equals(columnName)) {
          column = c;
          break;
        }
      }
      if (!"".equals(childrenName) && column != null) {
        column = getChildrenColumn(column.getChildren(), childrenName);
      }
      if (column == null) {
        throw new IllegalArgumentException(
            CatalogExceptionMessage.invalidFieldName("column", entityLink.getArrayFieldName()));
      }
      String origJson = JsonUtils.pojoToJson(table);
      if (EntityUtil.isDescriptionTask(task.getType())) {
        column.setDescription(newValue);
      } else if (EntityUtil.isTagTask(task.getType())) {
        List<TagLabel> tags = JsonUtils.readObjects(newValue, TagLabel.class);
        column.setTags(tags);
      }
      String updatedEntityJson = JsonUtils.pojoToJson(table);
      JsonPatch patch = JsonUtils.getJsonPatch(origJson, updatedEntityJson);
      patch(null, table.getId(), user, patch);
      return;
    }
    super.update(task, entityLink, newValue, user);
  }

  private static Column getChildrenColumn(List<Column> column, String childrenName) {
    Column childrenColumn = null;
    for (Column col : column) {
      if (col.getName().equals(childrenName)) {
        childrenColumn = col;
        break;
      }
    }
    if (childrenColumn == null) {
      for (Column value : column) {
        if (value.getChildren() != null) {
          childrenColumn = getChildrenColumn(value.getChildren(), childrenName);
          if (childrenColumn != null) {
            break;
          }
        }
      }
    }
    return childrenColumn;
  }

  // TODO duplicated code
  private void getColumnTags(boolean setTags, List<Column> columns) {
    for (Column c : listOrEmpty(columns)) {
      c.setTags(setTags ? getTags(c.getFullyQualifiedName()) : c.getTags());
      getColumnTags(setTags, c.getChildren());
    }
  }

  private void validateTableFQN(String fqn) {
    try {
      dao.existsByName(fqn);
    } catch (EntityNotFoundException e) {
      throw new IllegalArgumentException("Invalid table name " + fqn, e);
    }
  }

  // Validate if a given column exists in the table
  public static void validateColumn(Table table, String columnName) {
    boolean validColumn = table.getColumns().stream().anyMatch(col -> col.getName().equals(columnName));
    if (!validColumn) {
      throw new IllegalArgumentException("Invalid column name " + columnName);
    }
  }

  private void validateColumnFQNs(List<JoinedWith> joinedWithList) {
    for (JoinedWith joinedWith : joinedWithList) {
      // Validate table
      String tableFQN = FullyQualifiedName.getTableFQN(joinedWith.getFullyQualifiedName());
      Table joinedWithTable = dao.findEntityByName(tableFQN);

      // Validate column
      ColumnUtil.validateColumnFQN(joinedWithTable.getColumns(), joinedWith.getFullyQualifiedName());
    }
  }

  /**
   * Updates join data in the database for an entity and a relation type. Currently, used pairs of ({@code entityFQN},
   * {@code entityRelationType}) are ({@link Table#getFullyQualifiedName()}, "table") and ({@link
   * Column#getFullyQualifiedName()}, "table.columns.column").
   *
   * <p>If for a field relation (any relation between {@code entityFQN} and a FQN from {@code joinedWithList}), after
   * combining the existing list of {@link DailyCount} with join data from {@code joinedWithList}, there are multiple
   * {@link DailyCount} with the {@link DailyCount#getDate()}, these will <bold>NOT</bold> be merged - the value of
   * {@link JoinedWith#getJoinCount()} will override the current value.
   */
  private void addJoinedWith(
      String date, String entityFQN, String entityRelationType, List<JoinedWith> joinedWithList) {
    // Use the column that comes alphabetically first as the from field and the other as to field.
    // This helps us keep the bidirectional relationship to a single row instead one row for
    // capturing relationship in each direction.
    //
    // One row like this     - fromColumn <--- joinedWith --> toColumn
    // Instead of additional - toColumn <--- joinedWith --> fromColumn
    for (JoinedWith joinedWith : joinedWithList) {
      String fromEntityFQN;
      String toEntityFQN;
      if (entityFQN.compareTo(joinedWith.getFullyQualifiedName()) < 0) {
        fromEntityFQN = entityFQN;
        toEntityFQN = joinedWith.getFullyQualifiedName();
      } else {
        fromEntityFQN = joinedWith.getFullyQualifiedName();
        toEntityFQN = entityFQN;
      }

      List<DailyCount> currentDailyCounts =
          Optional.ofNullable(
                  daoCollection
                      .fieldRelationshipDAO()
                      .find(
                          fromEntityFQN,
                          toEntityFQN,
                          entityRelationType,
                          entityRelationType,
                          Relationship.JOINED_WITH.ordinal()))
              .map(rethrowFunction(j -> JsonUtils.readObjects(j, DailyCount.class)))
              .orElse(List.of());

      DailyCount receivedDailyCount = new DailyCount().withCount(joinedWith.getJoinCount()).withDate(date);

      List<DailyCount> newDailyCounts = aggregateAndFilterDailyCounts(currentDailyCounts, receivedDailyCount);

      daoCollection
          .fieldRelationshipDAO()
          .upsert(
              fromEntityFQN,
              toEntityFQN,
              fromEntityFQN,
              toEntityFQN,
              entityRelationType,
              entityRelationType,
              Relationship.JOINED_WITH.ordinal(),
              "dailyCount",
              JsonUtils.pojoToJson(newDailyCounts));
    }
  }

  /**
   * Pure function that creates a new list of {@link DailyCount} by either adding the {@code newDailyCount} to the list
   * or, if there is already data for the date {@code newDailyCount.getDate()}, replace older count with the new one.
   * Ensures the following properties: all elements in the list have unique dates, all dates are not older than 30 days
   * from today, the list is ordered by date.
   */
  private List<DailyCount> aggregateAndFilterDailyCounts(
      List<DailyCount> currentDailyCounts, DailyCount newDailyCount) {
    Map<String, List<DailyCount>> joinCountByDay =
        Streams.concat(currentDailyCounts.stream(), Stream.of(newDailyCount)).collect(groupingBy(DailyCount::getDate));

    return joinCountByDay.entrySet().stream()
        .map(
            e -> {
              if (e.getKey().equals(newDailyCount.getDate())) return newDailyCount;
              else
                return new DailyCount()
                    .withDate(e.getKey())
                    .withCount(
                        e.getValue().stream()
                            .findFirst()
                            .orElseThrow(
                                () -> new IllegalStateException("Collector.groupingBy created an empty grouping"))
                            .getCount());
            })
        .filter(inLast30Days())
        .sorted(ignoringComparator((dc1, dc2) -> RestUtil.compareDates(dc1.getDate(), dc2.getDate())))
        .collect(Collectors.toList());
  }

  private TableJoins getJoins(Table table) {
    String today = RestUtil.DATE_FORMAT.format(new Date());
    String todayMinus30Days = CommonUtil.getDateStringByOffset(RestUtil.DATE_FORMAT, today, -30);
    return new TableJoins()
        .withStartDate(todayMinus30Days)
        .withDayCount(30)
        .withColumnJoins(getColumnJoins(table))
        .withDirectTableJoins(getDirectTableJoins(table));
  }

  private List<JoinedWith> getDirectTableJoins(Table table) {
    // Pair<toTableFQN, List<DailyCount>>
    List<Pair<String, List<DailyCount>>> entityRelations =
        daoCollection.fieldRelationshipDAO()
            .listBidirectional(
                table.getFullyQualifiedName(),
                FIELD_RELATION_TABLE_TYPE,
                FIELD_RELATION_TABLE_TYPE,
                Relationship.JOINED_WITH.ordinal())
            .stream()
            .map(rethrowFunction(er -> Pair.of(er.getMiddle(), JsonUtils.readObjects(er.getRight(), DailyCount.class))))
            .collect(toUnmodifiableList());

    return entityRelations.stream()
        .map(
            er ->
                new JoinedWith()
                    .withFullyQualifiedName(er.getLeft())
                    .withJoinCount(er.getRight().stream().filter(inLast30Days()).mapToInt(DailyCount::getCount).sum()))
        .collect(Collectors.toList());
  }

  private List<ColumnJoin> getColumnJoins(Table table) {
    // Triple<fromRelativeColumnName, toFQN, List<DailyCount>>
    List<Triple<String, String, List<DailyCount>>> entityRelations =
        daoCollection.fieldRelationshipDAO()
            .listBidirectionalByPrefix(
                table.getFullyQualifiedName(),
                FIELD_RELATION_COLUMN_TYPE,
                FIELD_RELATION_COLUMN_TYPE,
                Relationship.JOINED_WITH.ordinal())
            .stream()
            .map(
                rethrowFunction(
                    er ->
                        Triple.of(
                            FullyQualifiedName.getColumnName(er.getLeft()),
                            er.getMiddle(),
                            JsonUtils.readObjects(er.getRight(), DailyCount.class))))
            .collect(toUnmodifiableList());

    return entityRelations.stream()
        .collect(groupingBy(Triple::getLeft))
        .entrySet()
        .stream()
        .map(
            e ->
                new ColumnJoin()
                    .withColumnName(e.getKey())
                    .withJoinedWith(
                        e.getValue().stream()
                            .map(
                                er ->
                                    new JoinedWith()
                                        .withFullyQualifiedName(er.getMiddle())
                                        .withJoinCount(
                                            er.getRight().stream()
                                                .filter(inLast30Days())
                                                .mapToInt(DailyCount::getCount)
                                                .sum()))
                            .collect(toUnmodifiableList())))
        .collect(toUnmodifiableList());
  }

  private Predicate<DailyCount> inLast30Days() {
    return dc -> CommonUtil.dateInRange(RestUtil.DATE_FORMAT, dc.getDate(), 0, 30);
  }

  private List<CustomMetric> getCustomMetrics(Table table, String columnName) {
    String extension = TABLE_COLUMN_EXTENSION + columnName + CUSTOM_METRICS_EXTENSION;
    return JsonUtils.readObjects(
        daoCollection.entityExtensionDAO().getExtension(table.getId().toString(), extension), CustomMetric.class);
  }

  private LifeCycle getLifeCycleData(Table table) {
    LifeCycle lifeCycle =
        JsonUtils.readValue(
            daoCollection.tableEntityExtensionDAO().getExtension(table.getId().toString(), TABLE_LIFE_CYCLE_EXTENSION),
            LifeCycle.class);
    return lifeCycle;
  }

  private void getCustomMetrics(boolean setMetrics, Table table) {
    // Add custom metrics info to columns if requested
    List<Column> columns = table.getColumns();
    for (Column c : listOrEmpty(columns)) {
      c.setCustomMetrics(setMetrics ? getCustomMetrics(table, c.getName()) : c.getCustomMetrics());
    }
  }

  private void validateEntityLinkFieldExists(EntityLink entityLink, TaskType taskType) {
    if (entityLink.getFieldName() == null) {
      throw new IllegalArgumentException(CatalogExceptionMessage.invalidTaskField(entityLink, taskType));
    }
  }

  /** Handles entity updated from PUT and POST operation. */
  public class TableUpdater extends ColumnEntityUpdater {
    public TableUpdater(Table original, Table updated, Operation operation) {
      super(original, updated, operation);
    }

    @Override
    public void entitySpecificUpdate() {
      Table origTable = original;
      Table updatedTable = updated;
      DatabaseUtil.validateColumns(updatedTable.getColumns());
      recordChange("tableType", origTable.getTableType(), updatedTable.getTableType());
      updateConstraints(origTable, updatedTable);
      updateColumns("columns", origTable.getColumns(), updated.getColumns(), EntityUtil.columnMatch);
      recordChange("sourceUrl", original.getSourceUrl(), updated.getSourceUrl());
    }

    private void updateConstraints(Table origTable, Table updatedTable) {
      List<TableConstraint> origConstraints = listOrEmpty(origTable.getTableConstraints());
      List<TableConstraint> updatedConstraints = listOrEmpty(updatedTable.getTableConstraints());

      origConstraints.sort(EntityUtil.compareTableConstraint);
      origConstraints.stream().map(TableConstraint::getColumns).forEach(Collections::sort);

      updatedConstraints.sort(EntityUtil.compareTableConstraint);
      updatedConstraints.stream().map(TableConstraint::getColumns).forEach(Collections::sort);

      List<TableConstraint> added = new ArrayList<>();
      List<TableConstraint> deleted = new ArrayList<>();
      recordListChange(
          "tableConstraints", origConstraints, updatedConstraints, added, deleted, EntityUtil.tableConstraintMatch);
    }
  }
}<|MERGE_RESOLUTION|>--- conflicted
+++ resolved
@@ -211,10 +211,7 @@
 
     return table.withJoins(getJoins(table));
   }
-
-<<<<<<< HEAD
-=======
-  @Transaction
+  
   public Table addLifeCycle(String fqn, LifeCycle lifeCycle) {
     // Validate the request content
     Table table = daoCollection.tableDAO().findEntityByName(fqn);
@@ -261,9 +258,7 @@
     table.setLifeCycle(currentLifeCycle);
     return table.withLifeCycle(currentLifeCycle);
   }
-
-  @Transaction
->>>>>>> d8e78a32
+  
   public Table addSampleData(UUID tableId, TableData tableData) {
     // Validate the request content
     Table table = dao.findEntityById(tableId);
@@ -287,7 +282,7 @@
     setFieldsInternal(table, Fields.EMPTY_FIELDS);
     return table.withSampleData(tableData);
   }
-
+  
   public Table getSampleData(UUID tableId, boolean authorizePII) {
     // Validate the request content
     Table table = dao.findEntityById(tableId);
@@ -308,7 +303,7 @@
 
     return table;
   }
-
+  
   public Table deleteSampleData(UUID tableId) {
     // Validate the request content
     Table table = dao.findEntityById(tableId);
@@ -317,13 +312,13 @@
     setFieldsInternal(table, Fields.EMPTY_FIELDS);
     return table;
   }
-
+  
   public TableProfilerConfig getTableProfilerConfig(Table table) {
     return JsonUtils.readValue(
         daoCollection.entityExtensionDAO().getExtension(table.getId().toString(), TABLE_PROFILER_CONFIG_EXTENSION),
         TableProfilerConfig.class);
   }
-
+  
   public TestSuite getTestSuite(Table table) {
     List<CollectionDAO.EntityRelationshipRecord> entityRelationshipRecords =
         daoCollection.relationshipDAO().findTo(table.getId().toString(), TABLE, Relationship.CONTAINS.ordinal());
@@ -335,7 +330,7 @@
         ? getEntity(Entity.TEST_SUITE, testSuiteRelationshipRecord.get().getId(), "*", Include.ALL)
         : null;
   }
-
+  
   public Table addTableProfilerConfig(UUID tableId, TableProfilerConfig tableProfilerConfig) {
     // Validate the request content
     Table table = dao.findEntityById(tableId);
@@ -367,7 +362,7 @@
     clearFields(table, Fields.EMPTY_FIELDS);
     return table.withTableProfilerConfig(tableProfilerConfig);
   }
-
+  
   public Table deleteTableProfilerConfig(UUID tableId) {
     // Validate the request content
     Table table = dao.findEntityById(tableId);
@@ -396,7 +391,7 @@
     }
     return null;
   }
-
+  
   public Table addTableProfileData(UUID tableId, CreateTableProfile createTableProfile) {
     // Validate the request content
     Table table = dao.findEntityById(tableId);
@@ -452,7 +447,7 @@
     setFieldsInternal(table, Fields.EMPTY_FIELDS);
     return table.withProfile(createTableProfile.getTableProfile());
   }
-
+  
   public void deleteTableProfile(String fqn, String entityType, Long timestamp) {
     // Validate the request content
     String extension;
@@ -478,7 +473,7 @@
     }
     daoCollection.profilerDataTimeSeriesDao().deleteAtTimestamp(fqn, extension, timestamp);
   }
-
+  
   public ResultList<TableProfile> getTableProfiles(String fqn, Long startTs, Long endTs) {
     List<TableProfile> tableProfiles;
     tableProfiles =
@@ -490,7 +485,7 @@
             TableProfile.class);
     return new ResultList<>(tableProfiles, startTs.toString(), endTs.toString(), tableProfiles.size());
   }
-
+  
   public ResultList<ColumnProfile> getColumnProfiles(String fqn, Long startTs, Long endTs) {
     List<ColumnProfile> columnProfiles;
     columnProfiles =
@@ -502,7 +497,7 @@
             ColumnProfile.class);
     return new ResultList<>(columnProfiles, startTs.toString(), endTs.toString(), columnProfiles.size());
   }
-
+  
   public ResultList<SystemProfile> getSystemProfiles(String fqn, Long startTs, Long endTs) {
     List<SystemProfile> systemProfiles;
     systemProfiles =
@@ -529,7 +524,7 @@
       }
     }
   }
-
+  
   public Table getLatestTableProfile(String fqn, boolean authorizePII) {
     Table table = dao.findEntityByName(fqn, ALL);
     TableProfile tableProfile =
@@ -549,7 +544,7 @@
 
     return table;
   }
-
+  
   public Table addCustomMetric(UUID tableId, CustomMetric customMetric) {
     // Validate the request content
     Table table = dao.findEntityById(tableId);
@@ -586,7 +581,7 @@
     }
     return table;
   }
-
+  
   public Table deleteCustomMetric(UUID tableId, String columnName, String metricName) {
     // Validate the request content
     Table table = dao.findEntityById(tableId);
@@ -620,7 +615,7 @@
     }
     return table;
   }
-
+  
   public Table addDataModel(UUID tableId, DataModel dataModel) {
     Table table = dao.findEntityById(tableId);
     table.withDataModel(dataModel);
