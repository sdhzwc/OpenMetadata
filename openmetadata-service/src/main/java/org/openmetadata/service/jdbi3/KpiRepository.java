package org.openmetadata.service.jdbi3;

import static org.openmetadata.service.Entity.DATA_INSIGHT_CHART;
import static org.openmetadata.service.Entity.KPI;

import java.util.HashMap;
import java.util.List;
import java.util.Map;
import javax.ws.rs.core.Response;
import javax.ws.rs.core.UriInfo;
import org.openmetadata.schema.EntityInterface;
import org.openmetadata.schema.dataInsight.ChartParameterValues;
import org.openmetadata.schema.dataInsight.DataInsightChart;
import org.openmetadata.schema.dataInsight.kpi.Kpi;
import org.openmetadata.schema.dataInsight.type.KpiResult;
import org.openmetadata.schema.dataInsight.type.KpiTarget;
import org.openmetadata.schema.type.ChangeDescription;
import org.openmetadata.schema.type.ChangeEvent;
import org.openmetadata.schema.type.EntityReference;
import org.openmetadata.schema.type.EventType;
import org.openmetadata.schema.type.FieldChange;
import org.openmetadata.schema.type.Include;
import org.openmetadata.schema.type.Relationship;
import org.openmetadata.service.Entity;
import org.openmetadata.service.exception.EntityNotFoundException;
<<<<<<< HEAD
import org.openmetadata.service.jdbi3.CollectionDAO.EntityRelationshipRecord;
import org.openmetadata.service.jdbi3.unitofwork.JdbiUnitOfWork;
=======
>>>>>>> 3cc15e6d
import org.openmetadata.service.resources.kpi.KpiResource;
import org.openmetadata.service.util.EntityUtil;
import org.openmetadata.service.util.JsonUtils;
import org.openmetadata.service.util.RestUtil;
import org.openmetadata.service.util.ResultList;

public class KpiRepository extends EntityRepository<Kpi> {
  private static final String KPI_RESULT_FIELD = "kpiResult";
  public static final String COLLECTION_PATH = "/v1/kpi";
  private static final String UPDATE_FIELDS = "targetDefinition,dataInsightChart,startDate,endDate,metricType";
  private static final String PATCH_FIELDS =
      "targetDefinition,dataInsightChart,description,startDate,endDate,metricType";
  public static final String KPI_RESULT_EXTENSION = "kpi.kpiResult";

  public KpiRepository(CollectionDAO dao) {
    super(KpiResource.COLLECTION_PATH, KPI, Kpi.class, dao.kpiDAO(), dao, PATCH_FIELDS, UPDATE_FIELDS);
  }

  @Override
  public Kpi setFields(Kpi kpi, EntityUtil.Fields fields) {
    kpi.setDataInsightChart(fields.contains("dataInsightChart") ? getDataInsightChart(kpi) : kpi.getDataInsightChart());
    return kpi.withKpiResult(
        fields.contains(KPI_RESULT_FIELD) ? getKpiResult(kpi.getFullyQualifiedName()) : kpi.getKpiResult());
  }

  @Override
  public Kpi clearFields(Kpi kpi, EntityUtil.Fields fields) {
    kpi.setDataInsightChart(fields.contains("dataInsightChart") ? kpi.getDataInsightChart() : null);
    return kpi.withKpiResult(fields.contains(KPI_RESULT_FIELD) ? kpi.getKpiResult() : null);
  }

  @Override
  public void prepare(Kpi kpi) {
    // validate targetDefinition
    DataInsightChart chart = Entity.getEntity(kpi.getDataInsightChart(), "metrics", Include.NON_DELETED);
    kpi.setDataInsightChart(chart.getEntityReference());

    // Validate here if this chart already has some kpi in progress
    validateKpiTargetDefinition(kpi.getTargetDefinition(), chart.getMetrics());
  }

  private void validateKpiTargetDefinition(
      List<KpiTarget> kpiTargetDef, List<ChartParameterValues> dataInsightChartMetric) {
    if (kpiTargetDef.isEmpty() && !dataInsightChartMetric.isEmpty()) {
      throw new IllegalArgumentException("Parameter Values doesn't match Kpi Definition Parameters");
    }
    Map<String, Object> values = new HashMap<>();
    for (ChartParameterValues parameterValue : dataInsightChartMetric) {
      values.put(parameterValue.getName(), parameterValue.getChartDataType());
    }
    for (KpiTarget kpiTarget : kpiTargetDef) {
      if (!values.containsKey(kpiTarget.getName())) {
        throw new IllegalArgumentException(
            "Kpi Target Definition "
                + kpiTarget.getName()
                + " is not valid, metric not defined in corresponding chart");
      }
    }
  }

  @Override
  public void storeEntity(Kpi kpi, boolean update) {
    EntityReference dataInsightChart = kpi.getDataInsightChart();
    KpiResult kpiResults = kpi.getKpiResult();
    kpi.withDataInsightChart(null).withKpiResult(null);
    store(kpi, update);
    kpi.withDataInsightChart(dataInsightChart).withKpiResult(kpiResults);
  }

  @Override
  public void storeRelationships(Kpi kpi) {
    // Add relationship from Kpi to dataInsightChart
    addRelationship(kpi.getId(), kpi.getDataInsightChart().getId(), KPI, DATA_INSIGHT_CHART, Relationship.USES);
  }

<<<<<<< HEAD
  @JdbiUnitOfWork
  public RestUtil.PutResponse<?> addKpiResult(UriInfo uriInfo, String fqn, KpiResult kpiResult) throws IOException {
=======
  @Transaction
  public RestUtil.PutResponse<?> addKpiResult(UriInfo uriInfo, String fqn, KpiResult kpiResult) {
>>>>>>> 3cc15e6d
    // Validate the request content
    Kpi kpi = dao.findEntityByName(fqn);
    storeTimeSeries(
        kpi.getFullyQualifiedName(),
        KPI_RESULT_EXTENSION,
        "kpiResult",
        JsonUtils.pojoToJson(kpiResult),
        kpiResult.getTimestamp());
    ChangeDescription change = addKpiResultChangeDescription(kpi.getVersion(), kpiResult);
    ChangeEvent changeEvent = getChangeEvent(withHref(uriInfo, kpi), change, entityType, kpi.getVersion());

    return new RestUtil.PutResponse<>(Response.Status.CREATED, changeEvent, RestUtil.ENTITY_FIELDS_CHANGED);
  }

<<<<<<< HEAD
  @JdbiUnitOfWork
  public RestUtil.PutResponse<?> deleteKpiResult(String fqn, Long timestamp) throws IOException {
=======
  @Transaction
  public RestUtil.PutResponse<?> deleteKpiResult(String fqn, Long timestamp) {
>>>>>>> 3cc15e6d
    // Validate the request content
    Kpi kpi = dao.findEntityByName(fqn);
    KpiResult storedKpiResult =
        JsonUtils.readValue(getExtensionAtTimestamp(fqn, KPI_RESULT_EXTENSION, timestamp), KpiResult.class);
    if (storedKpiResult != null) {
      deleteExtensionAtTimestamp(fqn, KPI_RESULT_EXTENSION, timestamp);
      kpi.setKpiResult(storedKpiResult);
      ChangeDescription change = deleteKpiChangeDescription(kpi.getVersion(), storedKpiResult);
      ChangeEvent changeEvent = getChangeEvent(kpi, change, entityType, kpi.getVersion());
      return new RestUtil.PutResponse<>(Response.Status.OK, changeEvent, RestUtil.ENTITY_FIELDS_CHANGED);
    }
    throw new EntityNotFoundException(
        String.format("Failed to find kpi result for %s at %s", kpi.getName(), timestamp));
  }

  private ChangeDescription addKpiResultChangeDescription(Double version, Object newValue) {
    FieldChange fieldChange = new FieldChange().withName(KPI_RESULT_FIELD).withNewValue(newValue);
    ChangeDescription change = new ChangeDescription().withPreviousVersion(version);
    change.getFieldsAdded().add(fieldChange);
    return change;
  }

  private ChangeDescription deleteKpiChangeDescription(Double version, Object oldValue) {
    FieldChange fieldChange = new FieldChange().withName(KPI_RESULT_FIELD).withOldValue(oldValue);
    ChangeDescription change = new ChangeDescription().withPreviousVersion(version);
    change.getFieldsDeleted().add(fieldChange);
    return change;
  }

  private EntityReference getDataInsightChart(Kpi kpi) {
    return getToEntityRef(kpi.getId(), Relationship.USES, DATA_INSIGHT_CHART, true);
  }

  public KpiResult getKpiResult(String fqn) {
    return JsonUtils.readValue(getLatestExtensionFromTimeseries(fqn, KPI_RESULT_EXTENSION), KpiResult.class);
  }

  public ResultList<KpiResult> getKpiResults(
      String fqn, Long startTs, Long endTs, CollectionDAO.EntityExtensionTimeSeriesDAO.OrderBy orderBy) {
    List<KpiResult> kpiResults;
    kpiResults =
        JsonUtils.readObjects(
            getResultsFromAndToTimestamps(fqn, KPI_RESULT_EXTENSION, startTs, endTs, orderBy), KpiResult.class);
    return new ResultList<>(kpiResults, String.valueOf(startTs), String.valueOf(endTs), kpiResults.size());
  }

  private ChangeEvent getChangeEvent(
      EntityInterface updated, ChangeDescription change, String entityType, Double prevVersion) {
    return new ChangeEvent()
        .withEntity(updated)
        .withChangeDescription(change)
        .withEventType(EventType.ENTITY_UPDATED)
        .withEntityType(entityType)
        .withEntityId(updated.getId())
        .withEntityFullyQualifiedName(updated.getFullyQualifiedName())
        .withUserName(updated.getUpdatedBy())
        .withTimestamp(System.currentTimeMillis())
        .withCurrentVersion(updated.getVersion())
        .withPreviousVersion(prevVersion);
  }

  @Override
  public EntityUpdater getUpdater(Kpi original, Kpi updated, Operation operation) {
    return new KpiUpdater(original, updated, operation);
  }

  public class KpiUpdater extends EntityUpdater {
    public KpiUpdater(Kpi original, Kpi updated, Operation operation) {
      super(original, updated, operation);
    }

    @Override
    public void entitySpecificUpdate() {
      updateToRelationship(
          "dataInsightChart",
          KPI,
          original.getId(),
          Relationship.USES,
          DATA_INSIGHT_CHART,
          original.getDataInsightChart(),
          updated.getDataInsightChart(),
          false);
      recordChange("targetDefinition", original.getTargetDefinition(), updated.getTargetDefinition());
      recordChange("startDate", original.getStartDate(), updated.getStartDate());
      recordChange("endDate", original.getEndDate(), updated.getEndDate());
      recordChange("metricType", original.getMetricType(), updated.getMetricType());
    }
  }
}<|MERGE_RESOLUTION|>--- conflicted
+++ resolved
@@ -23,12 +23,8 @@
 import org.openmetadata.schema.type.Relationship;
 import org.openmetadata.service.Entity;
 import org.openmetadata.service.exception.EntityNotFoundException;
-<<<<<<< HEAD
-import org.openmetadata.service.jdbi3.CollectionDAO.EntityRelationshipRecord;
-import org.openmetadata.service.jdbi3.unitofwork.JdbiUnitOfWork;
-=======
->>>>>>> 3cc15e6d
 import org.openmetadata.service.resources.kpi.KpiResource;
+import org.openmetadata.service.jdbi3.unitofwork.JdbiUnitOfWork
 import org.openmetadata.service.util.EntityUtil;
 import org.openmetadata.service.util.JsonUtils;
 import org.openmetadata.service.util.RestUtil;
@@ -103,13 +99,8 @@
     addRelationship(kpi.getId(), kpi.getDataInsightChart().getId(), KPI, DATA_INSIGHT_CHART, Relationship.USES);
   }
 
-<<<<<<< HEAD
   @JdbiUnitOfWork
-  public RestUtil.PutResponse<?> addKpiResult(UriInfo uriInfo, String fqn, KpiResult kpiResult) throws IOException {
-=======
-  @Transaction
   public RestUtil.PutResponse<?> addKpiResult(UriInfo uriInfo, String fqn, KpiResult kpiResult) {
->>>>>>> 3cc15e6d
     // Validate the request content
     Kpi kpi = dao.findEntityByName(fqn);
     storeTimeSeries(
@@ -124,13 +115,8 @@
     return new RestUtil.PutResponse<>(Response.Status.CREATED, changeEvent, RestUtil.ENTITY_FIELDS_CHANGED);
   }
 
-<<<<<<< HEAD
   @JdbiUnitOfWork
-  public RestUtil.PutResponse<?> deleteKpiResult(String fqn, Long timestamp) throws IOException {
-=======
-  @Transaction
   public RestUtil.PutResponse<?> deleteKpiResult(String fqn, Long timestamp) {
->>>>>>> 3cc15e6d
     // Validate the request content
     Kpi kpi = dao.findEntityByName(fqn);
     KpiResult storedKpiResult =
