/*
 *  Licensed to the Apache Software Foundation (ASF) under one or more
 *  contributor license agreements. See the NOTICE file distributed with
 *  this work for additional information regarding copyright ownership.
 *  The ASF licenses this file to You under the Apache License, Version 2.0
 *  (the "License"); you may not use this file except in compliance with
 *  the License. You may obtain a copy of the License at
 *
 *  http://www.apache.org/licenses/LICENSE-2.0
 *  Unless required by applicable law or agreed to in writing, software
 *  distributed under the License is distributed on an "AS IS" BASIS,
 *  WITHOUT WARRANTIES OR CONDITIONS OF ANY KIND, either express or implied.
 *  See the License for the specific language governing permissions and
 *  limitations under the License.
 */

package org.openmetadata.service.resources.glossary;

import static org.junit.jupiter.api.Assertions.assertEquals;
import static org.junit.jupiter.api.Assertions.assertFalse;
import static org.junit.jupiter.api.Assertions.assertTrue;
import static org.openmetadata.common.utils.CommonUtil.listOf;
import static org.openmetadata.common.utils.CommonUtil.listOrEmpty;
import static org.openmetadata.csv.CsvUtil.recordToString;
import static org.openmetadata.csv.EntityCsv.entityNotFound;
import static org.openmetadata.csv.EntityCsvTest.assertRows;
import static org.openmetadata.csv.EntityCsvTest.assertSummary;
import static org.openmetadata.csv.EntityCsvTest.createCsv;
import static org.openmetadata.csv.EntityCsvTest.getFailedRecord;
import static org.openmetadata.schema.type.ProviderType.SYSTEM;
import static org.openmetadata.schema.type.TaskType.RequestDescription;
import static org.openmetadata.service.security.SecurityUtil.authHeaders;
import static org.openmetadata.service.util.EntityUtil.fieldAdded;
import static org.openmetadata.service.util.EntityUtil.fieldUpdated;
import static org.openmetadata.service.util.EntityUtil.getFqn;
import static org.openmetadata.service.util.EntityUtil.toTagLabels;
import static org.openmetadata.service.util.TestUtils.ADMIN_AUTH_HEADERS;
import static org.openmetadata.service.util.TestUtils.UpdateType.CHANGE_CONSOLIDATED;
import static org.openmetadata.service.util.TestUtils.UpdateType.MINOR_UPDATE;
import static org.openmetadata.service.util.TestUtils.assertListNull;
import static org.openmetadata.service.util.TestUtils.assertResponse;
import static org.openmetadata.service.util.TestUtils.validateTagLabel;

import java.io.IOException;
import java.util.Comparator;
import java.util.HashMap;
import java.util.List;
import java.util.Map;
import java.util.UUID;
<<<<<<< HEAD
=======
import java.util.concurrent.TimeUnit;
import java.util.stream.Collectors;
>>>>>>> 3d8e3014
import javax.ws.rs.core.Response.Status;
import lombok.SneakyThrows;
import lombok.extern.slf4j.Slf4j;
import org.apache.http.client.HttpResponseException;
import org.awaitility.Awaitility;
import org.junit.jupiter.api.MethodOrderer;
import org.junit.jupiter.api.Test;
import org.junit.jupiter.api.TestInfo;
import org.junit.jupiter.api.TestMethodOrder;
import org.openmetadata.csv.EntityCsv;
import org.openmetadata.schema.api.classification.CreateClassification;
import org.openmetadata.schema.api.data.CreateGlossary;
import org.openmetadata.schema.api.data.CreateGlossaryTerm;
import org.openmetadata.schema.api.data.CreateTable;
import org.openmetadata.schema.entity.classification.Tag;
import org.openmetadata.schema.entity.data.Glossary;
import org.openmetadata.schema.entity.data.GlossaryTerm;
import org.openmetadata.schema.entity.data.Table;
import org.openmetadata.schema.entity.feed.Thread;
import org.openmetadata.schema.type.ApiStatus;
import org.openmetadata.schema.type.ChangeDescription;
import org.openmetadata.schema.type.Column;
import org.openmetadata.schema.type.ColumnDataType;
import org.openmetadata.schema.type.EntityReference;
import org.openmetadata.schema.type.ProviderType;
import org.openmetadata.schema.type.TagLabel;
import org.openmetadata.schema.type.TagLabel.TagSource;
import org.openmetadata.schema.type.TaskStatus;
import org.openmetadata.schema.type.csv.CsvImportResult;
import org.openmetadata.service.Entity;
import org.openmetadata.service.exception.CatalogExceptionMessage;
import org.openmetadata.service.jdbi3.EntityRepository.EntityUpdater;
import org.openmetadata.service.jdbi3.GlossaryRepository.GlossaryCsv;
import org.openmetadata.service.resources.EntityResourceTest;
import org.openmetadata.service.resources.databases.TableResourceTest;
import org.openmetadata.service.resources.feeds.FeedResource;
import org.openmetadata.service.resources.feeds.FeedResourceTest;
import org.openmetadata.service.resources.tags.ClassificationResourceTest;
import org.openmetadata.service.resources.tags.TagResourceTest;
import org.openmetadata.service.util.EntityUtil;
import org.openmetadata.service.util.JsonUtils;
import org.openmetadata.service.util.TestUtils;

@Slf4j
@TestMethodOrder(MethodOrderer.OrderAnnotation.class)
public class GlossaryResourceTest extends EntityResourceTest<Glossary, CreateGlossary> {
  private final FeedResourceTest feedTest = new FeedResourceTest();

  public GlossaryResourceTest() {
    super(
        Entity.GLOSSARY,
        Glossary.class,
        GlossaryResource.GlossaryList.class,
        "glossaries",
        GlossaryResource.FIELDS);
    supportsSearchIndex = true;
  }

  public void setupGlossaries() throws IOException {
<<<<<<< HEAD
    GlossaryResourceTest glossaryResourceTest = new GlossaryResourceTest();
    CreateGlossary createGlossary = glossaryResourceTest.createRequest("g1" + UUID.randomUUID(), "", "", null);
    GLOSSARY1 = glossaryResourceTest.createAndCheckEntity(createGlossary, ADMIN_AUTH_HEADERS);
    GLOSSARY1_REF = GLOSSARY1.getEntityReference();

    createGlossary = glossaryResourceTest.createRequest("g2" + UUID.randomUUID(), "", "", null);
    GLOSSARY2 = glossaryResourceTest.createAndCheckEntity(createGlossary, ADMIN_AUTH_HEADERS);
    GLOSSARY2_REF = GLOSSARY2.getEntityReference();
=======
    CreateGlossary createGlossary = createRequest("g1", "", "", null);
    GLOSSARY1 = createEntity(createGlossary, ADMIN_AUTH_HEADERS);

    createGlossary = createRequest("g2", "", "", null);
    GLOSSARY2 = createEntity(createGlossary, ADMIN_AUTH_HEADERS);
>>>>>>> 3d8e3014

    GlossaryTermResourceTest glossaryTermResourceTest = new GlossaryTermResourceTest();
    CreateGlossaryTerm createGlossaryTerm =
        glossaryTermResourceTest
            .createRequest("g1t1" + UUID.randomUUID(), "", "", null)
            .withRelatedTerms(null)
            .withGlossary(GLOSSARY1.getName())
            .withTags(List.of(PII_SENSITIVE_TAG_LABEL, PERSONAL_DATA_TAG_LABEL))
            .withReviewers(GLOSSARY1.getReviewers());
    GLOSSARY1_TERM1 = glossaryTermResourceTest.createEntity(createGlossaryTerm, ADMIN_AUTH_HEADERS);
    GLOSSARY1_TERM1_LABEL = EntityUtil.toTagLabel(GLOSSARY1_TERM1);
    validateTagLabel(GLOSSARY1_TERM1_LABEL);

    createGlossaryTerm =
        glossaryTermResourceTest
<<<<<<< HEAD
            .createRequest("g2t1" + UUID.randomUUID(), "", "", null)
            .withRelatedTerms(List.of(GLOSSARY1_TERM1_REF))
            .withGlossary(GLOSSARY2_REF)
=======
            .createRequest("g2t1", "", "", null)
            .withRelatedTerms(List.of(GLOSSARY1_TERM1.getFullyQualifiedName()))
            .withGlossary(GLOSSARY2.getName())
>>>>>>> 3d8e3014
            .withReviewers(GLOSSARY1.getReviewers());
    GLOSSARY2_TERM1 = glossaryTermResourceTest.createEntity(createGlossaryTerm, ADMIN_AUTH_HEADERS);
    GLOSSARY2_TERM1_LABEL = EntityUtil.toTagLabel(GLOSSARY2_TERM1);
    validateTagLabel(GLOSSARY2_TERM1_LABEL);
  }

  @Test
  void patch_addDeleteReviewers(TestInfo test) throws IOException {
    CreateGlossary create = createRequest(getEntityName(test), "", "", null);
    Glossary glossary = createEntity(create, ADMIN_AUTH_HEADERS);

    // Add reviewer USER1 in PATCH request
    String origJson = JsonUtils.pojoToJson(glossary);
    glossary.withReviewers(List.of(USER1_REF));
    ChangeDescription change = getChangeDescription(glossary, MINOR_UPDATE);
    fieldAdded(change, "reviewers", List.of(USER1_REF));
    glossary = patchEntityAndCheck(glossary, origJson, ADMIN_AUTH_HEADERS, MINOR_UPDATE, change);

    // Add another reviewer USER2 in PATCH request
    // Changes from this PATCH is consolidated with the previous changes
    origJson = JsonUtils.pojoToJson(glossary);
    glossary.withReviewers(List.of(USER1_REF, USER2_REF));
    change =
        getChangeDescription(
            glossary,
            CHANGE_CONSOLIDATED); // PATCH operation update is consolidated in a user session
    fieldAdded(change, "reviewers", List.of(USER1_REF, USER2_REF));
    glossary =
        patchEntityAndCheck(glossary, origJson, ADMIN_AUTH_HEADERS, CHANGE_CONSOLIDATED, change);

    // Create a glossary term and assign USER2 as a reviewer
    GlossaryTermResourceTest glossaryTermResourceTest = new GlossaryTermResourceTest();
    CreateGlossaryTerm createGlossaryTerm =
        glossaryTermResourceTest
            .createRequest("GLOSSARY_TERM1", "", "", null)
            .withRelatedTerms(List.of(GLOSSARY1_TERM1.getFullyQualifiedName()))
            .withGlossary(glossary.getName())
            .withReviewers(listOf(USER2_REF));
    GlossaryTerm GLOSSARY_TERM1 =
        glossaryTermResourceTest.createEntity(createGlossaryTerm, ADMIN_AUTH_HEADERS);

    // Verify that the term has both the glossary's reviewer and its own reviewer
    List<EntityReference> reviewers = listOf(USER1_REF, USER2_REF);
    reviewers.sort(Comparator.comparing(EntityReference::getName));
    assertEquals(GLOSSARY_TERM1.getReviewers().size(), reviewers.size());

    // Compare the reviewer IDs of both lists to ensure they match
    List<UUID> glossaryTermReviewerIds =
        GLOSSARY_TERM1.getReviewers().stream()
            .map(EntityReference::getId)
            .sorted()
            .collect(Collectors.toList());
    assertEquals(
        glossaryTermReviewerIds,
        listOf(USER1_REF.getId(), USER2_REF.getId()).stream().sorted().toList());

    // Verify that the task assignees are the same as the term reviewers
    Thread approvalTask =
        glossaryTermResourceTest.assertApprovalTask(GLOSSARY_TERM1, TaskStatus.Open);
    assertEquals(
        GLOSSARY_TERM1.getReviewers().size(), approvalTask.getTask().getAssignees().size());

    // Compare the reviewer IDs of both lists to ensure they match
    List<UUID> taskAssigneeIds =
        approvalTask.getTask().getAssignees().stream()
            .map(EntityReference::getId)
            .sorted()
            .collect(Collectors.toList());
    assertEquals(glossaryTermReviewerIds, taskAssigneeIds);

    // Remove a reviewer USER1 in PATCH request
    // Changes from this PATCH is consolidated with the previous changes
    origJson = JsonUtils.pojoToJson(glossary);
    glossary.withReviewers(List.of(USER2_REF));
    change =
        getChangeDescription(
            glossary,
            CHANGE_CONSOLIDATED); // PATCH operation update is consolidated in a user session
    fieldAdded(change, "reviewers", List.of(USER2_REF));
    patchEntityAndCheck(glossary, origJson, ADMIN_AUTH_HEADERS, CHANGE_CONSOLIDATED, change);

    // Verify that USER1_REF is removed from the reviewers for the terms inside the glossary
    GLOSSARY_TERM1 =
        glossaryTermResourceTest.getEntity(GLOSSARY_TERM1.getId(), "reviewers", ADMIN_AUTH_HEADERS);
    reviewers = listOf(USER2_REF);
    reviewers.sort(Comparator.comparing(EntityReference::getName));
    assertEquals(GLOSSARY_TERM1.getReviewers(), reviewers);

    // Create a child term under GLOSSARY_TERM1 and ensure the reviewers are inherited from parent
    // term
    createGlossaryTerm =
        glossaryTermResourceTest
            .createRequest("CHILD_TERM1", "", "", null)
            .withRelatedTerms(List.of(GLOSSARY1_TERM1.getFullyQualifiedName()))
            .withGlossary(glossary.getName())
            .withParent(GLOSSARY_TERM1.getFullyQualifiedName())
            .withReviewers(listOf(DATA_CONSUMER_REF));
    GlossaryTerm CHILD_TERM1 =
        glossaryTermResourceTest.createEntity(createGlossaryTerm, ADMIN_AUTH_HEADERS);

    reviewers = listOf(USER2_REF, DATA_CONSUMER_REF);
    reviewers.sort(Comparator.comparing(EntityReference::getName));
    assertEquals(CHILD_TERM1.getReviewers().size(), reviewers.size());

    // Compare the reviewer IDs of both lists to ensure they match
    List<UUID> childTermReviewerIds =
        CHILD_TERM1.getReviewers().stream()
            .map(EntityReference::getId)
            .sorted()
            .collect(Collectors.toList());
    assertEquals(
        childTermReviewerIds,
        listOf(DATA_CONSUMER_REF.getId(), USER2_REF.getId()).stream().sorted().toList());

    // Verify that the task assignees are the same as the child term reviewers
    approvalTask = glossaryTermResourceTest.assertApprovalTask(CHILD_TERM1, TaskStatus.Open);
    assertEquals(CHILD_TERM1.getReviewers().size(), approvalTask.getTask().getAssignees().size());

    // Compare the reviewer IDs of both lists to ensure they match
    taskAssigneeIds =
        approvalTask.getTask().getAssignees().stream()
            .map(EntityReference::getId)
            .sorted()
            .collect(Collectors.toList());
    assertEquals(childTermReviewerIds, taskAssigneeIds);
  }

  @Test
  void patch_renameSystemGlossary_400() throws IOException {
    // Renaming of system glossary and terms are not allowed
    CreateGlossary create =
        createRequest("renameGlossaryNotAllowed").withProvider(ProviderType.SYSTEM);
    Glossary glossary = createEntity(create, ADMIN_AUTH_HEADERS);

    GlossaryTermResourceTest glossaryTermResourceTest = new GlossaryTermResourceTest();
    GlossaryTerm t1 = createGlossaryTerm(glossaryTermResourceTest, glossary, null, "t1", SYSTEM);

    assertResponse(
        () -> glossaryTermResourceTest.renameGlossaryTermAndCheck(t1, "newT1"),
        Status.BAD_REQUEST,
        CatalogExceptionMessage.systemEntityRenameNotAllowed("t1", Entity.GLOSSARY_TERM));

    assertResponse(
        () -> renameGlossaryAndCheck(glossary, "new.renameGlossaryNotAllowed"),
        Status.BAD_REQUEST,
        CatalogExceptionMessage.systemEntityRenameNotAllowed(
            "renameGlossaryNotAllowed", Entity.GLOSSARY));
  }

  @Test
  void patch_renameGlossary(TestInfo test) throws IOException {
    // Create glossary with terms t1, t2
    // Create children terms t11, t12 under t1
    // Create children terms t21, t22 under t2
    CreateGlossary create = createRequest("renameGlossary");
    Glossary glossary = createEntity(create, ADMIN_AUTH_HEADERS);

    GlossaryTermResourceTest glossaryTermResourceTest = new GlossaryTermResourceTest();
    GlossaryTerm t1 = createGlossaryTerm(glossaryTermResourceTest, glossary, null, "t1");
    GlossaryTerm t11 = createGlossaryTerm(glossaryTermResourceTest, glossary, t1, "t11");
    GlossaryTerm t12 = createGlossaryTerm(glossaryTermResourceTest, glossary, t1, "t12");
    GlossaryTerm t2 = createGlossaryTerm(glossaryTermResourceTest, glossary, null, "t2");
    GlossaryTerm t21 = createGlossaryTerm(glossaryTermResourceTest, glossary, t2, "t21");
    GlossaryTerm t22 = createGlossaryTerm(glossaryTermResourceTest, glossary, t2, "t22");

    // Create a Classification with the same name as glossary and assign it to a table
    ClassificationResourceTest classificationResourceTest = new ClassificationResourceTest();
    TagResourceTest tagResourceTest = new TagResourceTest();
    CreateClassification createClassification =
        classificationResourceTest.createRequest("renameGlossary");
    classificationResourceTest.createEntity(createClassification, ADMIN_AUTH_HEADERS);
    Tag tag = tagResourceTest.createTag("t1", "renameGlossary", null);

    // Create a table with all the terms as tag labels
    TableResourceTest tableResourceTest = new TableResourceTest();
    List<TagLabel> tagLabels = toTagLabels(t1, t11, t12, t2, t21, t22);
    tagLabels.add(EntityUtil.toTagLabel(tag)); // Add classification tag with the same name
    Column column = new Column().withName(C1).withDataType(ColumnDataType.INT).withTags(tagLabels);
    CreateTable createTable =
        tableResourceTest
            .createRequest(tableResourceTest.getEntityName(test))
            .withTags(tagLabels)
            .withColumns(listOf(column));
    Table table = tableResourceTest.createEntity(createTable, ADMIN_AUTH_HEADERS);

    //
    // Change the glossary term t2 to newt2 and ensure the children t21 and t22 FQNs are changed
    // Also ensure the table tag label names are also changed
    //
    glossaryTermResourceTest.renameGlossaryTermAndCheck(t2, "newt2");
    table = tableResourceTest.getEntity(table.getId(), "columns,tags", ADMIN_AUTH_HEADERS);
    assertTagPrefixAbsent(table.getTags(), "renameGlossary.t2");
    assertTagPrefixAbsent(table.getColumns().get(0).getTags(), "renameGlossary.t2");

    // Ensure classification tag with the same name is not changed after renaming glossary
    assertTrue(
        table.getTags().stream()
            .anyMatch(t -> EntityUtil.tagLabelMatch.test(t, EntityUtil.toTagLabel(tag))));

    //
    // Change the glossary renameGlossary to newRenameGlossary and ensure the children FQNs are
    // changed. Also ensure the table tag label names are also changed
    //
    renameGlossaryAndCheck(glossary, "newRenameGlossary");
    table = tableResourceTest.getEntity(table.getId(), "columns,tags", ADMIN_AUTH_HEADERS);
    assertTagPrefixAbsent(table.getTags(), "renameGlossary");
    assertTagPrefixAbsent(table.getColumns().get(0).getTags(), "renameGlossary");
  }

  @Test
  void patch_moveGlossaryTerm(TestInfo test) throws IOException {
    //
    // These test move a glossary term to different parts of the glossary hierarchy and to different
    // glossaries
    //

    // Create glossary with the following hierarchy
    //    -> t1 -> t11 -> t111
    // g  -> t12 -> t121
    //    -> t2 -> t21 -> t211
    //
    // h  -> h1 -> h11 -> h111
    Glossary g = createEntity(createRequest("changeParent'_g"), ADMIN_AUTH_HEADERS);
    Glossary h = createEntity(createRequest("changeParent'_h"), ADMIN_AUTH_HEADERS);
    GlossaryTermResourceTest glossaryTermResourceTest = new GlossaryTermResourceTest();
    GlossaryTerm t1 = createGlossaryTerm(glossaryTermResourceTest, g, null, "t'_1");
    GlossaryTerm t11 = createGlossaryTerm(glossaryTermResourceTest, g, t1, "t'_11");
    GlossaryTerm t111 = createGlossaryTerm(glossaryTermResourceTest, g, t11, "t'_111");
    GlossaryTerm t12 = createGlossaryTerm(glossaryTermResourceTest, g, t1, "t'_12");
    GlossaryTerm t121 = createGlossaryTerm(glossaryTermResourceTest, g, t12, "t'_121");
    GlossaryTerm t13 = createGlossaryTerm(glossaryTermResourceTest, g, t1, "t'_13");
    GlossaryTerm t131 = createGlossaryTerm(glossaryTermResourceTest, g, t13, "t'_131");
    GlossaryTerm t2 = createGlossaryTerm(glossaryTermResourceTest, g, null, "t'_2");
    GlossaryTerm t21 = createGlossaryTerm(glossaryTermResourceTest, g, t2, "t'_21");
    GlossaryTerm t211 = createGlossaryTerm(glossaryTermResourceTest, g, t21, "t'_211");
    GlossaryTerm h1 = createGlossaryTerm(glossaryTermResourceTest, h, null, "h'_1");
    GlossaryTerm h11 = createGlossaryTerm(glossaryTermResourceTest, h, h1, "h'_11");
    GlossaryTerm h111 = createGlossaryTerm(glossaryTermResourceTest, h, h11, "h'_111");

    // Create a table with all the terms as tag labels
    TableResourceTest tableResourceTest = new TableResourceTest();
    List<TagLabel> tagLabels =
        toTagLabels(t1, t11, t111, t12, t121, t13, t131, t2, t21, t211, h1, h11, h111);
    Column column = new Column().withName(C1).withDataType(ColumnDataType.INT).withTags(tagLabels);
    CreateTable createTable =
        tableResourceTest
            .createRequest(tableResourceTest.getEntityName(test))
            .withTags(tagLabels)
            .withColumns(listOf(column));
    Table table = tableResourceTest.createEntity(createTable, ADMIN_AUTH_HEADERS);

    Object[][] scenarios = {
      // { glossaryTerm being moved, parent/glossary to move to, [... parent/glossary to move to] }
      // Leaf node t111 is moved in these tests
      {t111, g, t1, t11},
      {t111, t2, t21, t211}, // Diff hierarchy and glossary
      {t111, h, h1, h11, h111}, // Diff hierarchy and diff glossary

      // Middle node t11 is moved in these tests
      {t11, g, t1}, // Same hierarchy and glossary
      {t11, t2, t21, t211}, // Diff hierarchy and same glossary
      {t11, h, h1, h11, h111}, // Diff hierarchy and diff glossary

      // Top node t1 is moved in these tests
      {t1, g}, // Same hierarchy and glossary
      {t1, t2, t21, t211}, // Diff hierarchy and same glossary
      {t1, h, h1, h11, h111} // Diff hierarchy and diff glossary
    };

    // Moving to another glossary term as parent
    EntityUpdater.setSessionTimeout(0); // Turn off consolidation of changes in a session
    for (int i = 0; i < scenarios.length; i++) {
      GlossaryTerm termToMove = (GlossaryTerm) scenarios[i][0];

      for (int j = 1; j < scenarios[i].length; j++) {
        GlossaryTerm updatedTerm;

        EntityReference newGlossary;
        EntityReference newParent;
        if (scenarios[i][j] instanceof Glossary) { // Moving to root of another glossary
          newGlossary = ((Glossary) scenarios[i][j]).getEntityReference();
          newParent = null;
        } else { // Moving to another glossary term as parent
          GlossaryTerm newParentTerm = (GlossaryTerm) scenarios[i][j];
          newGlossary = newParentTerm.getGlossary();
          newParent = newParentTerm.getEntityReference();
        }
        LOG.info(
            "Scenario iteration [{}, {}] move the term {} from glossary:parent {}:{} to {}:{}",
            i,
            j,
            getFqn(termToMove),
            getFqn(termToMove.getGlossary()),
            getFqn(termToMove.getParent()),
            getFqn(newGlossary),
            getFqn(newParent));
        updatedTerm = moveGlossaryTermAndBack(newGlossary, newParent, termToMove, table);
        copyGlossaryTerm(updatedTerm, termToMove);
      }
    }

    // Move a parent term g1.t1 to its child g1.t1.t11 should be disallowed
    assertResponse(
        () ->
            glossaryTermResourceTest.moveGlossaryTerm(
                g.getEntityReference(), t11.getEntityReference(), t1),
        Status.BAD_REQUEST,
        CatalogExceptionMessage.invalidGlossaryTermMove(
            t1.getFullyQualifiedName(), t11.getFullyQualifiedName()));

    EntityUpdater.setSessionTimeout(10 * 60 * 1000); // Turn consolidation of changes back on
  }

  @Test
  void test_patch_changeParent_UpdateHierarchy(TestInfo test) throws IOException {
    CreateGlossary create = createRequest(getEntityName(test), "", "", null);
    Glossary glossary = createEntity(create, ADMIN_AUTH_HEADERS);
    //
    // These test move a glossary term to different parts of the glossary hierarchy and to different
    // glossaries
    //

    // Create glossary with the following hierarchy
    //    -> t1 -> t11
    //    -> t2
    // Create a Classification with the same name as glossary and assign it to a table
    ClassificationResourceTest classificationResourceTest = new ClassificationResourceTest();
    TagResourceTest tagResourceTest = new TagResourceTest();
    CreateClassification createClassification =
        classificationResourceTest.createRequest("SampleTags");
    classificationResourceTest.createEntity(createClassification, ADMIN_AUTH_HEADERS);
    Tag tag1 = tagResourceTest.createTag("tag1", "SampleTags", null);
    Tag tag2 = tagResourceTest.createTag("tag2", "SampleTags", null);
    GlossaryTermResourceTest glossaryTermResourceTest = new GlossaryTermResourceTest();
    GlossaryTerm t1 = createGlossaryTerm(glossaryTermResourceTest, glossary, null, "parentTerm1");

    // GlossaryTerm t11 = createGlossaryTerm(glossaryTermResourceTest, glossary, t1,
    // "parentTerm11").withTags(toTagLabels(tag1,tag2));
    GlossaryTerm t11 =
        createGlossaryTermWithTags(
            glossaryTermResourceTest, glossary, t1, "parentTerm11", toTagLabels(tag1, tag2));

    GlossaryTerm originalT1 = new GlossaryTerm();
    copyGlossaryTerm(t11, originalT1);

    GlossaryTerm t2 = createGlossaryTerm(glossaryTermResourceTest, glossary, null, "parentTerm2");
    LOG.info(" t11 == {}", t11.getTags());
    LOG.info(" originalT1 == {}", originalT1.getTags());
    glossaryTermResourceTest.moveGlossaryTerm(
        glossary.getEntityReference(), t2.getEntityReference(), t11);

    TestUtils.validateTags(originalT1.getTags(), t11.getTags());
  }

  @Test
  void patch_moveGlossaryTermParentToChild() {}

  @Test
  void testCsvDocumentation() throws HttpResponseException {
    assertEquals(GlossaryCsv.DOCUMENTATION, getCsvDocumentation());
  }

  @Test
  @SneakyThrows
  void testImportInvalidCsv() {
    String glossaryName = "invalidCsv";
    createEntity(createRequest(glossaryName), ADMIN_AUTH_HEADERS);

    // Create glossaryTerm with invalid name (due to ::)
    String resultsHeader = recordToString(EntityCsv.getResultHeaders(GlossaryCsv.HEADERS));
    String record = ",g::1,dsp1,dsc1,,,,,,,";
    String csv = createCsv(GlossaryCsv.HEADERS, listOf(record), null);
    CsvImportResult result = importCsv(glossaryName, csv, false);
    Awaitility.await().atMost(4, TimeUnit.SECONDS).until(() -> true);
    assertSummary(result, ApiStatus.FAILURE, 2, 1, 1);
    String[] expectedRows = {
      resultsHeader, getFailedRecord(record, "[name must match \"^((?!::).)*$\"]")
    };
    assertRows(result, expectedRows);

    // Create glossaryTerm with invalid parent
    record = "invalidParent,g1,dsp1,dsc1,h1;h2;h3,,term1;http://term1,Tier.Tier1,,,";
    csv = createCsv(GlossaryCsv.HEADERS, listOf(record), null);
    result = importCsv(glossaryName, csv, false);
    Awaitility.await().atMost(4, TimeUnit.SECONDS).until(() -> true);
    assertSummary(result, ApiStatus.FAILURE, 2, 1, 1);
    expectedRows =
        new String[] {
          resultsHeader,
          getFailedRecord(record, entityNotFound(0, Entity.GLOSSARY_TERM, "invalidParent"))
        };
    assertRows(result, expectedRows);

    // Create glossaryTerm with invalid tags field
    record = ",g1,dsp1,dsc1,h1;h2;h3,,term1;http://term1,Tag.invalidTag,,,";
    csv = createCsv(GlossaryCsv.HEADERS, listOf(record), null);
    result = importCsv(glossaryName, csv, false);
    assertSummary(result, ApiStatus.FAILURE, 2, 1, 1);
    expectedRows =
        new String[] {
          resultsHeader, getFailedRecord(record, entityNotFound(7, Entity.TAG, "Tag.invalidTag"))
        };
    assertRows(result, expectedRows);
  }

  @Test
  void testGlossaryImportExport() throws IOException {
    Glossary glossary = createEntity(createRequest("importExportTest"), ADMIN_AUTH_HEADERS);
    String user1 = USER1.getName();
    String user2 = USER2.getName();
    String team11 = TEAM11.getName();
    List<String> reviewerRef =
        listOf(user1, user2).stream().sorted(Comparator.naturalOrder()).toList();

    // CSV Header "parent" "name" "displayName" "description" "synonyms" "relatedTerms" "references"
    // "tags", "reviewers", "owners", "status"
    // Create two records
    List<String> createRecords =
        listOf(
            String.format(
                ",g1,dsp1,\"dsc1,1\",h1;h2;h3,,term1;http://term1,PII.None,user:%s,user:%s,%s",
                reviewerRef.get(0), user1, "Approved"),
            String.format(
                ",g2,dsp2,dsc3,h1;h3;h3,,term2;https://term2,PII.NonSensitive,,user:%s,%s",
                user1, "Approved"),
            String.format(
                "importExportTest.g1,g11,dsp2,dsc11,h1;h3;h3,,,,user:%s,team:%s,%s",
                reviewerRef.get(0), team11, "Draft"));

    // Update terms with change in description
    List<String> updateRecords =
        listOf(
            String.format(
                ",g1,dsp1,new-dsc1,h1;h2;h3,,term1;http://term1,PII.None,user:%s,user:%s,%s",
                reviewerRef.get(0), user1, "Approved"),
            String.format(
                ",g2,dsp2,new-dsc3,h1;h3;h3,,term2;https://term2,PII.NonSensitive,user:%s,user:%s,%s",
                user1, user2, "Approved"),
            String.format(
                "importExportTest.g1,g11,dsp2,new-dsc11,h1;h3;h3,,,,user:%s,team:%s,%s",
                reviewerRef.get(0), team11, "Draft"));

    // Add new row to existing rows
    List<String> newRecords =
        listOf(",g3,dsp0,dsc0,h1;h2;h3,,term0;http://term0,PII.Sensitive,,,Approved");
    testImportExport(
        glossary.getName(), GlossaryCsv.HEADERS, createRecords, updateRecords, newRecords);
  }

  @Test
  void testGlossaryFeedTasks() throws IOException {
    // Create a new glossary
    CreateGlossary createGlossary =
        createRequest("testGlossary").withReviewers(listOf(USER1_REF, USER2_REF));
    Glossary glossary = createEntity(createGlossary, ADMIN_AUTH_HEADERS);
    String about = String.format("<#E::%s::%s>", Entity.GLOSSARY, glossary.getFullyQualifiedName());

    // Check that there are no tasks initially
    int totalTaskCount =
        feedTest
            .listTasks(about, null, null, null, null, ADMIN_AUTH_HEADERS)
            .getPaging()
            .getTotal();
    assertEquals(0, totalTaskCount);

    // Generate tasks related to the glossary - Add update description task thread for the glossary
    // from user1 to user2
    feedTest.createTaskThread(
        USER1.getName(),
        about,
        USER2.getEntityReference(),
        "old",
        "new",
        RequestDescription,
        authHeaders(USER1.getName()));

    // Check that a task has been added
    totalTaskCount =
        feedTest
            .listTasks(about, null, null, null, null, ADMIN_AUTH_HEADERS)
            .getPaging()
            .getTotal();
    assertEquals(1, totalTaskCount); // task at glossary level

    // Glossary term `glossaryTerm` created under glossary are in `Draft` status. Automatically a
    // Request Approval task is created.
    GlossaryTermResourceTest glossaryTermResourceTest = new GlossaryTermResourceTest();
    GlossaryTerm glossaryTerm =
        createGlossaryTerm(glossaryTermResourceTest, glossary, null, "glossaryTerm");

    // Check that a task has been added for the glossary term
    String termAbout =
        String.format("<#E::%s::%s>", Entity.GLOSSARY_TERM, glossaryTerm.getFullyQualifiedName());
    totalTaskCount =
        feedTest
            .listTasks(termAbout, null, null, null, null, ADMIN_AUTH_HEADERS)
            .getPaging()
            .getTotal();
    assertEquals(1, totalTaskCount); // approval task at glossary term level

    // Fetch the activity task feed for the glossary
    FeedResource.ThreadList threads =
        feedTest.listTasks(about, null, null, TaskStatus.Open, 100, ADMIN_AUTH_HEADERS);

    // Add update description task thread for the glossary term - same task should be reflected at
    // glossary feed
    feedTest.createTaskThread(
        USER1.getName(),
        termAbout,
        USER2.getEntityReference(),
        "old",
        "new",
        RequestDescription,
        authHeaders(USER1.getName()));

    // Check that the task count has increased
    totalTaskCount =
        feedTest
            .listTasks(about, null, null, null, null, ADMIN_AUTH_HEADERS)
            .getPaging()
            .getTotal();
    assertEquals(3, totalTaskCount);

    // Delete the glossary term and check that the task count at glossary level decreases
    glossaryTermResourceTest.deleteAndCheckEntity(glossaryTerm, true, true, ADMIN_AUTH_HEADERS);
    totalTaskCount =
        feedTest
            .listTasks(about, null, null, null, null, ADMIN_AUTH_HEADERS)
            .getPaging()
            .getTotal();
    assertEquals(1, totalTaskCount);
  }

  private void copyGlossaryTerm(GlossaryTerm from, GlossaryTerm to) {
    to.withGlossary(from.getGlossary())
        .withParent(from.getParent())
        .withFullyQualifiedName(from.getFullyQualifiedName())
        .withChangeDescription(from.getChangeDescription())
        .withVersion(from.getVersion())
        .withTags(from.getTags());
  }

  @Override
  public CreateGlossary createRequest(String name) {
    return new CreateGlossary().withName(name).withDescription("d");
  }

  @Override
  public void validateCreatedEntity(
      Glossary createdEntity, CreateGlossary createRequest, Map<String, String> authHeaders)
      throws HttpResponseException {
    TestUtils.validateTags(createRequest.getTags(), createdEntity.getTags());
  }

  @Override
  public void compareEntities(Glossary expected, Glossary patched, Map<String, String> authHeaders)
      throws HttpResponseException {
    // Entity specific validation
    TestUtils.validateTags(expected.getTags(), patched.getTags());
    TestUtils.assertEntityReferences(expected.getReviewers(), patched.getReviewers());
  }

  @Override
  public Glossary validateGetWithDifferentFields(Glossary entity, boolean byName)
      throws HttpResponseException {
    String fields = "";
    entity =
        byName
            ? getEntityByName(entity.getFullyQualifiedName(), fields, ADMIN_AUTH_HEADERS)
            : getEntity(entity.getId(), fields, ADMIN_AUTH_HEADERS);
    assertListNull(entity.getOwners(), entity.getTags());

    fields = "owners,tags";
    entity =
        byName
            ? getEntityByName(entity.getFullyQualifiedName(), fields, ADMIN_AUTH_HEADERS)
            : getEntity(entity.getId(), fields, ADMIN_AUTH_HEADERS);
    // Checks for other owner, tags, and followers is done in the base class
    return entity;
  }

  @Override
  public void assertFieldChange(String fieldName, Object expected, Object actual) {
    assertCommonFieldChange(fieldName, expected, actual);
  }

  private GlossaryTerm createGlossaryTerm(
      GlossaryTermResourceTest resource, Glossary glossary, GlossaryTerm parent, String name)
      throws HttpResponseException {
    return createGlossaryTerm(resource, glossary, parent, name, ProviderType.USER);
  }

  private GlossaryTerm createGlossaryTerm(
      GlossaryTermResourceTest resource,
      Glossary glossary,
      GlossaryTerm parent,
      String name,
      ProviderType provider)
      throws HttpResponseException {
    CreateGlossaryTerm create =
        new CreateGlossaryTerm()
            .withName(name)
            .withDescription("d")
            .withGlossary(glossary.getFullyQualifiedName())
            .withParent(getFqn(parent))
            .withProvider(provider);
    return resource.createEntity(create, ADMIN_AUTH_HEADERS);
  }

  private GlossaryTerm createGlossaryTermWithTags(
      GlossaryTermResourceTest resource,
      Glossary glossary,
      GlossaryTerm parent,
      String name,
      List<TagLabel> tags)
      throws HttpResponseException {
    CreateGlossaryTerm create =
        new CreateGlossaryTerm()
            .withName(name)
            .withDescription("d")
            .withGlossary(glossary.getFullyQualifiedName())
            .withParent(getFqn(parent))
            .withProvider(ProviderType.USER)
            .withTags(tags);
    return resource.createEntity(create, ADMIN_AUTH_HEADERS);
  }

  public void renameGlossaryAndCheck(Glossary glossary, String newName) throws IOException {
    String oldName = glossary.getName();
    String json = JsonUtils.pojoToJson(glossary);
    ChangeDescription change = getChangeDescription(glossary, MINOR_UPDATE);
    fieldUpdated(change, "name", oldName, newName);
    glossary.setName(newName);
    patchEntityAndCheck(glossary, json, ADMIN_AUTH_HEADERS, MINOR_UPDATE, change);

    Glossary ret = getEntity(glossary.getId(), ADMIN_AUTH_HEADERS);

    // Now check all the children are renamed
    // List children glossary terms with this term as the parent and ensure rename
    Map<String, String> queryParams = new HashMap<>();
    queryParams.put("glossary", ret.getId().toString());
    List<GlossaryTerm> children =
        new GlossaryTermResourceTest().listEntities(queryParams, ADMIN_AUTH_HEADERS).getData();
    for (GlossaryTerm child : listOrEmpty(children)) {
      assertTrue(child.getFullyQualifiedName().startsWith(ret.getFullyQualifiedName()));
    }
  }

  /** Change the parent of a glossary term to another glossary term then move it back to the previous hierarchy */
  private GlossaryTerm moveGlossaryTermAndBack(
      EntityReference newGlossary, EntityReference newParent, GlossaryTerm term, Table table)
      throws IOException {
    EntityReference previousParent = term.getParent();
    EntityReference previousGlossary = term.getGlossary();

    // Change the parent to new parent
    GlossaryTerm updatedTerm = moveGlossaryTerm(newGlossary, newParent, term, table);
    // Change the parent back to old parent
    return moveGlossaryTerm(previousGlossary, previousParent, updatedTerm, table);
  }

  private GlossaryTerm moveGlossaryTerm(
      EntityReference newGlossary, EntityReference newParent, GlossaryTerm term, Table table)
      throws IOException {
    GlossaryTermResourceTest glossaryTermResourceTest = new GlossaryTermResourceTest();
    String previousTermFqn = term.getFullyQualifiedName();

    // Update the parent
    GlossaryTerm updatedTerm =
        glossaryTermResourceTest.moveGlossaryTerm(newGlossary, newParent, term);
    assertTagLabelsChanged(table, previousTermFqn, updatedTerm.getFullyQualifiedName());
    return updatedTerm;
  }

  private void assertTagPrefixAbsent(List<TagLabel> labels, String prefix) {
    for (TagLabel tag : labels) {
      if (tag.getSource() == TagSource.GLOSSARY) {
        assertFalse(tag.getTagFQN().startsWith(prefix), tag.getTagFQN());
      }
    }
  }

  private void assertTagLabelsChanged(Table table, String previousTermFqn, String newTermFqn)
      throws HttpResponseException {
    TableResourceTest tableResourceTest = new TableResourceTest();
    table = tableResourceTest.getEntity(table.getId(), "columns,tags", ADMIN_AUTH_HEADERS);

    // Ensure the previous term is no longer used as tags due tag label renaming
    if (!previousTermFqn.equals(newTermFqn)) { // Old and new parent are different
      assertTagPrefixAbsent(table.getTags(), previousTermFqn);
      assertTagPrefixAbsent(table.getColumns().get(0).getTags(), previousTermFqn);
    }
  }
}<|MERGE_RESOLUTION|>--- conflicted
+++ resolved
@@ -47,11 +47,8 @@
 import java.util.List;
 import java.util.Map;
 import java.util.UUID;
-<<<<<<< HEAD
-=======
 import java.util.concurrent.TimeUnit;
 import java.util.stream.Collectors;
->>>>>>> 3d8e3014
 import javax.ws.rs.core.Response.Status;
 import lombok.SneakyThrows;
 import lombok.extern.slf4j.Slf4j;
@@ -111,22 +108,11 @@
   }
 
   public void setupGlossaries() throws IOException {
-<<<<<<< HEAD
-    GlossaryResourceTest glossaryResourceTest = new GlossaryResourceTest();
     CreateGlossary createGlossary = glossaryResourceTest.createRequest("g1" + UUID.randomUUID(), "", "", null);
     GLOSSARY1 = glossaryResourceTest.createAndCheckEntity(createGlossary, ADMIN_AUTH_HEADERS);
-    GLOSSARY1_REF = GLOSSARY1.getEntityReference();
 
     createGlossary = glossaryResourceTest.createRequest("g2" + UUID.randomUUID(), "", "", null);
     GLOSSARY2 = glossaryResourceTest.createAndCheckEntity(createGlossary, ADMIN_AUTH_HEADERS);
-    GLOSSARY2_REF = GLOSSARY2.getEntityReference();
-=======
-    CreateGlossary createGlossary = createRequest("g1", "", "", null);
-    GLOSSARY1 = createEntity(createGlossary, ADMIN_AUTH_HEADERS);
-
-    createGlossary = createRequest("g2", "", "", null);
-    GLOSSARY2 = createEntity(createGlossary, ADMIN_AUTH_HEADERS);
->>>>>>> 3d8e3014
 
     GlossaryTermResourceTest glossaryTermResourceTest = new GlossaryTermResourceTest();
     CreateGlossaryTerm createGlossaryTerm =
@@ -142,15 +128,9 @@
 
     createGlossaryTerm =
         glossaryTermResourceTest
-<<<<<<< HEAD
             .createRequest("g2t1" + UUID.randomUUID(), "", "", null)
             .withRelatedTerms(List.of(GLOSSARY1_TERM1_REF))
             .withGlossary(GLOSSARY2_REF)
-=======
-            .createRequest("g2t1", "", "", null)
-            .withRelatedTerms(List.of(GLOSSARY1_TERM1.getFullyQualifiedName()))
-            .withGlossary(GLOSSARY2.getName())
->>>>>>> 3d8e3014
             .withReviewers(GLOSSARY1.getReviewers());
     GLOSSARY2_TERM1 = glossaryTermResourceTest.createEntity(createGlossaryTerm, ADMIN_AUTH_HEADERS);
     GLOSSARY2_TERM1_LABEL = EntityUtil.toTagLabel(GLOSSARY2_TERM1);
