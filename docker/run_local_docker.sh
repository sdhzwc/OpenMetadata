--- conflicted
+++ resolved
@@ -96,11 +96,9 @@
 if [[ $database == "postgresql" ]]; then
     docker compose -f docker/development/docker-compose-postgres.yml build --build-arg INGESTION_DEPENDENCY="${INGESTION_DEPENDENCY:-all}" && docker compose -f docker/development/docker-compose-postgres.yml up -d
 else
-<<<<<<< HEAD
+
     docker compose -f docker/development/docker-compose.yml build --build-arg INGESTION_DEPENDENCY="${INGESTION_DEPENDENCY:-all}" && docker compose -f docker/development/docker-compose.yml up --build -d
-=======
-    docker compose -f docker/local-metadata/docker-compose.yml build --build-arg INGESTION_DEPENDENCY="${INGESTION_DEPENDENCY:-all}" && docker compose -f docker/local-metadata/docker-compose.yml up -d
->>>>>>> 1e3652d3
+
 fi
 
 RESULT=$?
